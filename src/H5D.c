/* * * * * * * * * * * * * * * * * * * * * * * * * * * * * * * * * * * * * * *
 * Copyright by The HDF Group.                                               *
 * Copyright by the Board of Trustees of the University of Illinois.         *
 * All rights reserved.                                                      *
 *                                                                           *
 * This file is part of HDF5.  The full HDF5 copyright notice, including     *
 * terms governing use, modification, and redistribution, is contained in    *
 * the files COPYING and Copyright.html.  COPYING can be found at the root   *
 * of the source code distribution tree; Copyright.html can be found at the  *
 * root level of an installed copy of the electronic HDF5 document set and   *
 * is linked from the top-level documents page.  It can also be found at     *
 * http://hdfgroup.org/HDF5/doc/Copyright.html.  If you do not have          *
 * access to either file, you may request a copy from help@hdfgroup.org.     *
 * * * * * * * * * * * * * * * * * * * * * * * * * * * * * * * * * * * * * * */

/****************/
/* Module Setup */
/****************/

#include "H5Dmodule.h"          /* This source code file is part of the H5D module */


/***********/
/* Headers */
/***********/
#include "H5private.h"		/* Generic Functions			*/
#include "H5Dpkg.h"		/* Datasets 				*/
#include "H5Eprivate.h"		/* Error handling		  	*/
#include "H5FLprivate.h"	/* Free lists                           */
#include "H5Iprivate.h"		/* IDs			  		*/


/****************/
/* Local Macros */
/****************/


/******************/
/* Local Typedefs */
/******************/


/********************/
/* Local Prototypes */
/********************/


/*********************/
/* Package Variables */
/*********************/

/* Package initialization variable */
hbool_t H5_PKG_INIT_VAR = FALSE;

/* Declare extern the free list to manage blocks of VL data */
H5FL_BLK_EXTERN(vlen_vl_buf);

/* Declare extern the free list to manage other blocks of VL data */
H5FL_BLK_EXTERN(vlen_fl_buf);


/*****************************/
/* Library Private Variables */
/*****************************/

/* Declare extern the free list to manage blocks of type conversion data */
H5FL_BLK_EXTERN(type_conv);


/*******************/
/* Local Variables */
/*******************/



/*-------------------------------------------------------------------------
 * Function:	H5Dcreate2
 *
 * Purpose:	Creates a new dataset named NAME at LOC_ID, opens the
 *		dataset for access, and associates with that dataset constant
 *		and initial persistent properties including the type of each
 *		datapoint as stored in the file (TYPE_ID), the size of the
 *		dataset (SPACE_ID), and other initial miscellaneous
 *		properties (DCPL_ID).
 *
 *		All arguments are copied into the dataset, so the caller is
 *		allowed to derive new types, dataspaces, and creation
 *		parameters from the old ones and reuse them in calls to
 *		create other datasets.
 *
 * Return:	Success:	The object ID of the new dataset.  At this
 *				point, the dataset is ready to receive its
 *				raw data.  Attempting to read raw data from
 *				the dataset will probably return the fill
 *				value.	The dataset should be closed when the
 *				caller is no longer interested in it.
 *
 *		Failure:	FAIL
 *
 * Programmer:	Quincey Koziol
 *		Thursday, April 5, 2007
 *
 *-------------------------------------------------------------------------
 */
hid_t
H5Dcreate2(hid_t loc_id, const char *name, hid_t type_id, hid_t space_id,
    hid_t lcpl_id, hid_t dcpl_id, hid_t dapl_id)
{
    H5G_loc_t	   loc;                 /* Object location to insert dataset into */
    H5D_t	   *dset = NULL;        /* New dataset's info */
    const H5S_t    *space;              /* Dataspace for dataset */
    hid_t           dxpl_id = H5AC_dxpl_id; /* dxpl used by library */
    hid_t           ret_value;          /* Return value */

    FUNC_ENTER_API(FAIL)
    H5TRACE7("i", "i*siiiii", loc_id, name, type_id, space_id, lcpl_id, dcpl_id,
             dapl_id);

    /* Check arguments */
    if(H5G_loc(loc_id, &loc) < 0)
	HGOTO_ERROR(H5E_ARGS, H5E_BADTYPE, FAIL, "not a location ID")
    if(H5I_DATATYPE != H5I_get_type(type_id))
	HGOTO_ERROR(H5E_ARGS, H5E_BADTYPE, FAIL, "not a datatype ID")
    if(NULL == (space = (const H5S_t *)H5I_object_verify(space_id, H5I_DATASPACE)))
        HGOTO_ERROR(H5E_ARGS, H5E_BADTYPE, FAIL, "not a dataspace ID")

    /* Get correct property list */
    if(H5P_DEFAULT == lcpl_id)
        lcpl_id = H5P_LINK_CREATE_DEFAULT;
    else
        if(TRUE != H5P_isa_class(lcpl_id, H5P_LINK_CREATE))
            HGOTO_ERROR(H5E_ARGS, H5E_BADTYPE, FAIL, "not link creation property list")

    /* Get correct property list */
    if(H5P_DEFAULT == dcpl_id)
        dcpl_id = H5P_DATASET_CREATE_DEFAULT;
    else
        if(TRUE != H5P_isa_class(dcpl_id, H5P_DATASET_CREATE))
            HGOTO_ERROR(H5E_ARGS, H5E_BADTYPE, FAIL, "not dataset create property list ID")

    /* Verify access property list and get correct dxpl */
<<<<<<< HEAD
    if(H5P_verify_apl_and_dxpl(&dapl_id, H5P_CLS_DACC, &dxpl_id) < 0)
=======
    if(H5P_verify_apl_and_dxpl(&dapl_id, H5P_CLS_DACC, &dxpl_id, loc_id, TRUE) < 0)
>>>>>>> 91aeb766
        HGOTO_ERROR(H5E_DATASET, H5E_CANTSET, FAIL, "can't set access and transfer property lists")

    /* Create the new dataset & get its ID */
    if(NULL == (dset = H5D__create_named(&loc, name, type_id, space, lcpl_id, dcpl_id, dapl_id, dxpl_id)))
	HGOTO_ERROR(H5E_DATASET, H5E_CANTINIT, FAIL, "unable to create dataset")
    if((ret_value = H5I_register(H5I_DATASET, dset, TRUE)) < 0)
	HGOTO_ERROR(H5E_DATASET, H5E_CANTREGISTER, FAIL, "unable to register dataset")

done:
    if(ret_value < 0)
        if(dset && H5D_close(dset) < 0)
            HDONE_ERROR(H5E_DATASET, H5E_CLOSEERROR, FAIL, "unable to release dataset")

    FUNC_LEAVE_API(ret_value)
} /* end H5Dcreate2() */


/*-------------------------------------------------------------------------
 * Function:	H5Dcreate_anon
 *
 * Purpose:	Creates a new dataset named NAME at LOC_ID, opens the
 *		dataset for access, and associates with that dataset constant
 *		and initial persistent properties including the type of each
 *		datapoint as stored in the file (TYPE_ID), the size of the
 *		dataset (SPACE_ID), and other initial miscellaneous
 *		properties (DCPL_ID).
 *
 *		All arguments are copied into the dataset, so the caller is
 *		allowed to derive new types, dataspaces, and creation
 *		parameters from the old ones and reuse them in calls to
 *		create other datasets.
 *
 *              The resulting ID should be linked into the file with
 *              H5Olink or it will be deleted when closed.
 *
 * Return:	Success:	The object ID of the new dataset.  At this
 *				point, the dataset is ready to receive its
 *				raw data.  Attempting to read raw data from
 *				the dataset will probably return the fill
 *				value.	The dataset should be linked into
 *                              the group hierarchy before being closed or
 *                              it will be deleted.  The dataset should be
 *                              closed when the caller is no longer interested
 *                              in it.
 *
 *		Failure:	FAIL
 *
 * Programmer:	James Laird
 *		Tuesday, January 24, 2006
 *
 *-------------------------------------------------------------------------
 */
hid_t
H5Dcreate_anon(hid_t loc_id, hid_t type_id, hid_t space_id, hid_t dcpl_id,
    hid_t dapl_id)
{
    H5G_loc_t	   loc;                 /* Object location to insert dataset into */
    H5D_t	   *dset = NULL;        /* New dataset's info */
    const H5S_t    *space;              /* Dataspace for dataset */
    hid_t           dxpl_id = H5AC_dxpl_id; /* dxpl used by library */
    hid_t           ret_value;          /* Return value */

    FUNC_ENTER_API(FAIL)
    H5TRACE5("i", "iiiii", loc_id, type_id, space_id, dcpl_id, dapl_id);

    /* Check arguments */
    if(H5G_loc(loc_id, &loc) < 0)
	HGOTO_ERROR(H5E_ARGS, H5E_BADTYPE, FAIL, "not a location ID")
    if(H5I_DATATYPE != H5I_get_type(type_id))
	HGOTO_ERROR(H5E_ARGS, H5E_BADTYPE, FAIL, "not a datatype ID")
    if(NULL == (space = (const H5S_t *)H5I_object_verify(space_id, H5I_DATASPACE)))
        HGOTO_ERROR(H5E_ARGS, H5E_BADTYPE, FAIL, "not a dataspace ID")
    if(H5P_DEFAULT == dcpl_id)
        dcpl_id = H5P_DATASET_CREATE_DEFAULT;
    else
        if(TRUE != H5P_isa_class(dcpl_id, H5P_DATASET_CREATE))
            HGOTO_ERROR(H5E_ARGS, H5E_BADTYPE, FAIL, "not dataset create property list ID")

    /* Verify access property list and get correct dxpl */
<<<<<<< HEAD
    if(H5P_verify_apl_and_dxpl(&dapl_id, H5P_CLS_DACC, &dxpl_id) < 0)
=======
    if(H5P_verify_apl_and_dxpl(&dapl_id, H5P_CLS_DACC, &dxpl_id, loc_id, TRUE) < 0)
>>>>>>> 91aeb766
        HGOTO_ERROR(H5E_DATASET, H5E_CANTSET, FAIL, "can't set access and transfer property lists")

    /* build and open the new dataset */
    if(NULL == (dset = H5D__create(loc.oloc->file, type_id, space, dcpl_id, dapl_id, dxpl_id)))
	HGOTO_ERROR(H5E_DATASET, H5E_CANTINIT, FAIL, "unable to create dataset")

    /* Register the new dataset to get an ID for it */
    if((ret_value = H5I_register(H5I_DATASET, dset, TRUE)) < 0)
	HGOTO_ERROR(H5E_DATASET, H5E_CANTREGISTER, FAIL, "unable to register dataset")

done:
    /* Release the dataset's object header, if it was created */
    if(dset) {
        H5O_loc_t *oloc;         /* Object location for dataset */

        /* Get the new dataset's object location */
        if(NULL == (oloc = H5D_oloc(dset)))
            HDONE_ERROR(H5E_DATASET, H5E_CANTGET, FAIL, "unable to get object location of dataset")

        /* Decrement refcount on dataset's object header in memory */
        if(H5O_dec_rc_by_loc(oloc, dxpl_id) < 0)
           HDONE_ERROR(H5E_DATASET, H5E_CANTDEC, FAIL, "unable to decrement refcount on newly created object")
    } /* end if */

    /* Cleanup on failure */
    if(ret_value < 0)
        if(dset && H5D_close(dset) < 0)
            HDONE_ERROR(H5E_DATASET, H5E_CLOSEERROR, FAIL, "unable to release dataset")

    FUNC_LEAVE_API(ret_value)
} /* end H5Dcreate_anon() */


/*-------------------------------------------------------------------------
 * Function:	H5Dopen2
 *
 * Purpose:	Finds a dataset named NAME at LOC_ID, opens it, and returns
 *		its ID.	 The dataset should be close when the caller is no
 *		longer interested in it.
 *
 *              Takes a dataset access property list
 *
 * Return:	Success:	A new dataset ID
 *		Failure:	FAIL
 *
 * Programmer:	James Laird
 *		Thursday, July 27, 2006
 *
 *-------------------------------------------------------------------------
 */
hid_t
H5Dopen2(hid_t loc_id, const char *name, hid_t dapl_id)
{
    H5D_t       *dset = NULL;
    H5G_loc_t   loc;                    /* Object location of group */
    hid_t       dxpl_id = H5AC_dxpl_id; /* dxpl to use to open datset */
    hid_t       ret_value;

    FUNC_ENTER_API(FAIL)
    H5TRACE3("i", "i*si", loc_id, name, dapl_id);

    /* Check args */
    if(H5G_loc(loc_id, &loc) < 0)
        HGOTO_ERROR(H5E_ARGS, H5E_BADTYPE, FAIL, "not a location")
    if(!name || !*name)
        HGOTO_ERROR(H5E_ARGS, H5E_BADVALUE, FAIL, "no name")

    /* Verify access property list and get correct dxpl */
<<<<<<< HEAD
    if(H5P_verify_apl_and_dxpl(&dapl_id, H5P_CLS_DACC, &dxpl_id) < 0)
=======
    if(H5P_verify_apl_and_dxpl(&dapl_id, H5P_CLS_DACC, &dxpl_id, loc_id, FALSE) < 0)
>>>>>>> 91aeb766
        HGOTO_ERROR(H5E_DATASET, H5E_CANTSET, FAIL, "can't set access and transfer property lists")

    /* Open the dataset */
    if(NULL == (dset = H5D__open_name(&loc, name, dapl_id, dxpl_id)))
        HGOTO_ERROR(H5E_DATASET, H5E_CANTOPENOBJ, FAIL, "unable to open dataset")

    /* Register an atom for the dataset */
    if((ret_value = H5I_register(H5I_DATASET, dset, TRUE)) < 0)
        HGOTO_ERROR(H5E_ATOM, H5E_CANTREGISTER, FAIL, "can't register dataset atom")

done:
    if(ret_value < 0)
        if(dset && H5D_close(dset) < 0)
            HDONE_ERROR(H5E_DATASET, H5E_CLOSEERROR, FAIL, "unable to release dataset")
    FUNC_LEAVE_API(ret_value)
} /* end H5Dopen2() */


/*-------------------------------------------------------------------------
 * Function:	H5Dclose
 *
 * Purpose:	Closes access to a dataset (DATASET_ID) and releases
 *		resources used by it. It is illegal to subsequently use that
 *		same dataset ID in calls to other dataset functions.
 *
 * Return:	Non-negative on success/Negative on failure
 *
 * Programmer:	Robb Matzke
 *		Thursday, December  4, 1997
 *
 *-------------------------------------------------------------------------
 */
herr_t
H5Dclose(hid_t dset_id)
{
    herr_t       ret_value = SUCCEED;   /* Return value */

    FUNC_ENTER_API(FAIL)
    H5TRACE1("e", "i", dset_id);

    /* Check args */
    if(NULL == H5I_object_verify(dset_id, H5I_DATASET))
	HGOTO_ERROR(H5E_ARGS, H5E_BADTYPE, FAIL, "not a dataset")

    /*
     * Decrement the counter on the dataset.  It will be freed if the count
     * reaches zero.  
     */
    if(H5I_dec_app_ref_always_close(dset_id) < 0)
	HGOTO_ERROR(H5E_DATASET, H5E_CANTDEC, FAIL, "can't decrement count on dataset ID")

done:
    FUNC_LEAVE_API(ret_value)
} /* end H5Dclose() */


/*-------------------------------------------------------------------------
 * Function:	H5Dget_space
 *
 * Purpose:	Returns a copy of the file dataspace for a dataset.
 *
 * Return:	Success:	ID for a copy of the dataspace.  The data
 *				space should be released by calling
 *				H5Sclose().
 *
 *		Failure:	FAIL
 *
 * Programmer:	Robb Matzke
 *		Wednesday, January 28, 1998
 *
 *-------------------------------------------------------------------------
 */
hid_t
H5Dget_space(hid_t dset_id)
{
    H5D_t	*dset = NULL;
    hid_t	ret_value;

    FUNC_ENTER_API(FAIL)
    H5TRACE1("i", "i", dset_id);

    /* Check args */
    if(NULL == (dset = (H5D_t *)H5I_object_verify(dset_id, H5I_DATASET)))
	HGOTO_ERROR(H5E_ARGS, H5E_BADTYPE, FAIL, "not a dataset")

    if((ret_value = H5D_get_space(dset)) < 0)
	HGOTO_ERROR(H5E_DATASET, H5E_CANTINIT, FAIL, "unable to get dataspace")

done:
    FUNC_LEAVE_API(ret_value)
}


/*-------------------------------------------------------------------------
 * Function:	H5Dget_space_status
 *
 * Purpose:	Returns the status of dataspace allocation.
 *
 * Return:
 *		Success:	Non-negative
 *
 *		Failture:	Negative
 *
 * Programmer:	Raymond Lu
 *
 *-------------------------------------------------------------------------
 */
herr_t
H5Dget_space_status(hid_t dset_id, H5D_space_status_t *allocation)
{
    H5D_t 	*dset = NULL;
    herr_t 	ret_value = SUCCEED;

    FUNC_ENTER_API(FAIL)
    H5TRACE2("e", "i*Ds", dset_id, allocation);

    /* Check arguments */
    if(NULL == (dset = (H5D_t *)H5I_object_verify(dset_id, H5I_DATASET)))
	HGOTO_ERROR(H5E_ARGS, H5E_BADTYPE, FAIL, "not a dataset")

    /* Read dataspace address and return */
    if(H5D__get_space_status(dset, allocation, H5AC_dxpl_id) < 0)
        HGOTO_ERROR(H5E_DATASET, H5E_CANTINIT, FAIL, "unable to get space status")

done:
    FUNC_LEAVE_API(ret_value)
}


/*-------------------------------------------------------------------------
 * Function:	H5Dget_type
 *
 * Purpose:	Returns a copy of the file datatype for a dataset.
 *
 * Return:	Success:	ID for a copy of the datatype.	 The data
 *				type should be released by calling
 *				H5Tclose().
 *
 *		Failure:	FAIL
 *
 * Programmer:	Robb Matzke
 *		Tuesday, February  3, 1998
 *
 *-------------------------------------------------------------------------
 */
hid_t
H5Dget_type(hid_t dset_id)
{

    H5D_t	*dset;                  /* Dataset */
    hid_t	ret_value;              /* Return value */

    FUNC_ENTER_API(FAIL)
    H5TRACE1("i", "i", dset_id);

    /* Check args */
    if(NULL == (dset = (H5D_t *)H5I_object_verify(dset_id, H5I_DATASET)))
	HGOTO_ERROR(H5E_ARGS, H5E_BADTYPE, FAIL, "not a dataset")

    if((ret_value = H5D_get_type(dset)) < 0)
	HGOTO_ERROR(H5E_DATASET, H5E_CANTINIT, FAIL, "unable to get dataspace")

done:
    FUNC_LEAVE_API(ret_value)
} /* end H5Dget_type() */


/*-------------------------------------------------------------------------
 * Function:	H5Dget_create_plist
 *
 * Purpose:	Returns a copy of the dataset creation property list.
 *
 * Return:	Success:	ID for a copy of the dataset creation
 *				property list.  The template should be
 *				released by calling H5P_close().
 *
 *		Failure:	FAIL
 *
 * Programmer:	Robb Matzke
 *		Tuesday, February  3, 1998
 *
 *-------------------------------------------------------------------------
 */
hid_t
H5Dget_create_plist(hid_t dset_id)
{
    H5D_t		*dataset;                  /* Dataset structure */
    hid_t		ret_value = SUCCEED;    /* Return value */

    FUNC_ENTER_API(FAIL)
    H5TRACE1("i", "i", dset_id);

    /* Check args */
    if(NULL == (dataset = (H5D_t *)H5I_object_verify(dset_id, H5I_DATASET)))
	HGOTO_ERROR(H5E_ARGS, H5E_BADTYPE, FAIL, "not a dataset")

    if((ret_value = H5D_get_create_plist(dataset)) < 0)
	HGOTO_ERROR(H5E_DATASET, H5E_CANTGET, FAIL, "Can't get creation plist")

done:
    FUNC_LEAVE_API(ret_value)
} /* end H5Dget_create_plist() */


/*-------------------------------------------------------------------------
 * Function:	H5Dget_access_plist
 *
 * Purpose:	Returns a copy of the dataset creation property list.
 *
 * Description: H5Dget_access_plist returns the dataset access property
 *      list identifier of the specified dataset.
 *
 *      The chunk cache parameters in the returned property lists will be
 *      those used by the dataset.  If the properties in the file access
 *      property list were used to determine the dataset’s chunk cache
 *      configuration, then those properties will be present in the
 *      returned dataset access property list.  If the dataset does not
 *      use a chunked layout, then the chunk cache properties will be set
 *      to the default.  The chunk cache properties in the returned list
 *      are considered to be “set”, and any use of this list will override
 *      the corresponding properties in the file’s file access property
 *      list.
 *
 *      All link access properties in the returned list will be set to the
 *      default values.
 *
 * Return:	Success:	ID for a copy of the dataset access
 *				property list.  The template should be
 *				released by calling H5Pclose().
 *
 *		Failure:	FAIL
 *
 * Programmer:	Neil Fortner
 *		Wednesday, October 29, 2008
 *
 *-------------------------------------------------------------------------
 */
hid_t
H5Dget_access_plist(hid_t dset_id)
{
    H5D_t           *dset;          /* Dataset structure */
    hid_t           ret_value;      /* Return value */

    FUNC_ENTER_API(FAIL)
    H5TRACE1("i", "i", dset_id);

    /* Check args */
    if (NULL == (dset = (H5D_t *)H5I_object_verify(dset_id, H5I_DATASET)))
        HGOTO_ERROR(H5E_ARGS, H5E_BADTYPE, FAIL, "not a dataset")

    if((ret_value = H5D_get_access_plist(dset)) < 0)
	HGOTO_ERROR(H5E_DATASET, H5E_CANTGET, FAIL, "Can't get access plist")

done:
    FUNC_LEAVE_API(ret_value)
} /* end H5Dget_access_plist() */


/*-------------------------------------------------------------------------
 * Function:	H5Dget_storage_size
 *
 * Purpose:	Returns the amount of storage that is required for the
 *		dataset. For chunked datasets this is the number of allocated
 *		chunks times the chunk size.
 *
 * Return:	Success:	The amount of storage space allocated for the
 *				dataset, not counting meta data. The return
 *				value may be zero if no data has been stored.
 *
 *		Failure:	Zero
 *
 * Programmer:	Robb Matzke
 *              Wednesday, April 21, 1999
 *
 *-------------------------------------------------------------------------
 */
hsize_t
H5Dget_storage_size(hid_t dset_id)
{
    H5D_t	*dset;          /* Dataset to query */
    hsize_t	ret_value;      /* Return value */

    FUNC_ENTER_API(0)
    H5TRACE1("h", "i", dset_id);

    /* Check args */
    if(NULL == (dset = (H5D_t *)H5I_object_verify(dset_id, H5I_DATASET)))
        HGOTO_ERROR(H5E_ARGS, H5E_BADTYPE, 0, "not a dataset")

    /* Set return value */
    if(H5D__get_storage_size(dset, H5AC_dxpl_id, &ret_value) < 0)
        HGOTO_ERROR(H5E_DATASET, H5E_CANTGET, 0, "can't get size of dataset's storage")

done:
    FUNC_LEAVE_API(ret_value)
} /* end H5Dget_storage_size() */


/*-------------------------------------------------------------------------
 * Function:	H5Dget_offset
 *
 * Purpose:	Returns the address of dataset in file.
 *
 * Return:	Success:        the address of dataset
 *
 *		Failure:	HADDR_UNDEF
 *
 * Programmer:  Raymond Lu
 *              November 6, 2002
 *
 *-------------------------------------------------------------------------
 */
haddr_t
H5Dget_offset(hid_t dset_id)
{
    H5D_t	*dset;          /* Dataset to query */
    haddr_t	ret_value;      /* Return value */

    FUNC_ENTER_API(HADDR_UNDEF)
    H5TRACE1("a", "i", dset_id);

    /* Check args */
    if(NULL == (dset = (H5D_t *)H5I_object_verify(dset_id, H5I_DATASET)))
        HGOTO_ERROR(H5E_ARGS, H5E_BADTYPE, HADDR_UNDEF, "not a dataset")

    /* Set return value */
    ret_value = H5D__get_offset(dset);

done:
    FUNC_LEAVE_API(ret_value)
} /* end H5Dget_offset() */


/*-------------------------------------------------------------------------
 * Function:	H5Diterate
 *
 * Purpose:	This routine iterates over all the elements selected in a memory
 *      buffer.  The callback function is called once for each element selected
 *      in the dataspace.  The selection in the dataspace is modified so
 *      that any elements already iterated over are removed from the selection
 *      if the iteration is interrupted (by the H5D_operator_t function
 *      returning non-zero) in the "middle" of the iteration and may be
 *      re-started by the user where it left off.
 *
 *      NOTE: Until "subtracting" elements from a selection is implemented,
 *          the selection is not modified.
 *
 * Parameters:
 *      void *buf;          IN/OUT: Pointer to the buffer in memory containing
 *                              the elements to iterate over.
 *      hid_t type_id;      IN: Datatype ID for the elements stored in BUF.
 *      hid_t space_id;     IN: Dataspace ID for BUF, also contains the
 *                              selection to iterate over.
 *      H5D_operator_t op; IN: Function pointer to the routine to be
 *                              called for each element in BUF iterated over.
 *      void *operator_data;    IN/OUT: Pointer to any user-defined data
 *                              associated with the operation.
 *
 * Operation information:
 *      H5D_operator_t is defined as:
 *          typedef herr_t (*H5D_operator_t)(void *elem, hid_t type_id,
 *              unsigned ndim, const hsize_t *point, void *operator_data);
 *
 *      H5D_operator_t parameters:
 *          void *elem;         IN/OUT: Pointer to the element in memory containing
 *                                  the current point.
 *          hid_t type_id;      IN: Datatype ID for the elements stored in ELEM.
 *          unsigned ndim;       IN: Number of dimensions for POINT array
 *          const hsize_t *point; IN: Array containing the location of the element
 *                                  within the original dataspace.
 *          void *operator_data;    IN/OUT: Pointer to any user-defined data
 *                                  associated with the operation.
 *
 *      The return values from an operator are:
 *          Zero causes the iterator to continue, returning zero when all
 *              elements have been processed.
 *          Positive causes the iterator to immediately return that positive
 *              value, indicating short-circuit success.  The iterator can be
 *              restarted at the next element.
 *          Negative causes the iterator to immediately return that value,
 *              indicating failure. The iterator can be restarted at the next
 *              element.
 *
 * Return:	Returns the return value of the last operator if it was non-zero,
 *          or zero if all elements were processed. Otherwise returns a
 *          negative value.
 *
 * Programmer:	Quincey Koziol
 *              Friday, June 11, 1999
 *
 *-------------------------------------------------------------------------
 */
herr_t
H5Diterate(void *buf, hid_t type_id, hid_t space_id, H5D_operator_t op,
        void *operator_data)
{
    H5T_t *type;                /* Datatype */
    H5S_t *space;               /* Dataspace for iteration */
    H5S_sel_iter_op_t dset_op;  /* Operator for iteration */
    herr_t ret_value;           /* Return value */

    FUNC_ENTER_API(FAIL)
    H5TRACE5("e", "*xiix*x", buf, type_id, space_id, op, operator_data);

    /* Check args */
    if(NULL == op)
        HGOTO_ERROR(H5E_ARGS, H5E_BADVALUE, FAIL, "invalid operator")
    if(NULL == buf)
        HGOTO_ERROR(H5E_ARGS, H5E_BADVALUE, FAIL, "invalid buffer")
    if(H5I_DATATYPE != H5I_get_type(type_id))
        HGOTO_ERROR(H5E_ARGS, H5E_BADTYPE, FAIL, "invalid datatype")
    if(NULL == (type = (H5T_t *)H5I_object_verify(type_id, H5I_DATATYPE)))
        HGOTO_ERROR(H5E_ARGS, H5E_BADTYPE, FAIL, "not an valid base datatype")
    if(NULL == (space = (H5S_t *)H5I_object_verify(space_id, H5I_DATASPACE)))
        HGOTO_ERROR(H5E_ARGS, H5E_BADTYPE, FAIL, "invalid dataspace")
    if(!(H5S_has_extent(space)))
        HGOTO_ERROR(H5E_ARGS, H5E_BADVALUE, FAIL, "dataspace does not have extent set")

    dset_op.op_type = H5S_SEL_ITER_OP_APP;
    dset_op.u.app_op.op = op;
    dset_op.u.app_op.type_id = type_id;

    ret_value = H5S_select_iterate(buf, type, space, &dset_op, operator_data);

done:
    FUNC_LEAVE_API(ret_value)
}   /* end H5Diterate() */


/*-------------------------------------------------------------------------
 * Function:	H5Dvlen_reclaim
 *
 * Purpose:	Frees the buffers allocated for storing variable-length data
 *      in memory.  Only frees the VL data in the selection defined in the
 *      dataspace.  The dataset transfer property list is required to find the
 *      correct allocation/free methods for the VL data in the buffer.
 *
 * Return:	Non-negative on success, negative on failure
 *
 * Programmer:	Quincey Koziol
 *              Thursday, June 10, 1999
 *
 *-------------------------------------------------------------------------
 */
herr_t
H5Dvlen_reclaim(hid_t type_id, hid_t space_id, hid_t plist_id, void *buf)
{
    H5S_t *space;               /* Dataspace for iteration */
    herr_t ret_value;           /* Return value */

    FUNC_ENTER_API(FAIL)
    H5TRACE4("e", "iii*x", type_id, space_id, plist_id, buf);

    /* Check args */
    if(H5I_DATATYPE != H5I_get_type(type_id) || buf == NULL)
	HGOTO_ERROR(H5E_ARGS, H5E_BADVALUE, FAIL, "invalid argument")
    if(NULL == (space = (H5S_t *)H5I_object_verify(space_id, H5I_DATASPACE)))
        HGOTO_ERROR(H5E_ARGS, H5E_BADTYPE, FAIL, "invalid dataspace")
    if(!(H5S_has_extent(space)))
        HGOTO_ERROR(H5E_ARGS, H5E_BADVALUE, FAIL, "dataspace does not have extent set")

    /* Get the default dataset transfer property list if the user didn't provide one */
    if(H5P_DEFAULT == plist_id)
        plist_id = H5P_DATASET_XFER_DEFAULT;
    else
        if(TRUE != H5P_isa_class(plist_id, H5P_DATASET_XFER))
            HGOTO_ERROR(H5E_ARGS, H5E_BADTYPE, FAIL, "not xfer parms")

    /* Call internal routine */
    ret_value = H5D_vlen_reclaim(type_id, space, plist_id, buf);

done:
    FUNC_LEAVE_API(ret_value)
}   /* end H5Dvlen_reclaim() */


/*-------------------------------------------------------------------------
 * Function:	H5Dvlen_get_buf_size
 *
 * Purpose:	This routine checks the number of bytes required to store the VL
 *      data from the dataset, using the space_id for the selection in the
 *      dataset on disk and the type_id for the memory representation of the
 *      VL data, in memory.  The *size value is modified according to how many
 *      bytes are required to store the VL data in memory.
 *
 * Implementation: This routine actually performs the read with a custom
 *      memory manager which basically just counts the bytes requested and
 *      uses a temporary memory buffer (through the H5FL API) to make certain
 *      enough space is available to perform the read.  Then the temporary
 *      buffer is released and the number of bytes allocated is returned.
 *      Kinda kludgy, but easier than the other method of trying to figure out
 *      the sizes without actually reading the data in... - QAK
 *
 * Return:	Non-negative on success, negative on failure
 *
 * Programmer:	Quincey Koziol
 *              Wednesday, August 11, 1999
 *
 *-------------------------------------------------------------------------
 */
herr_t
H5Dvlen_get_buf_size(hid_t dataset_id, hid_t type_id, hid_t space_id,
        hsize_t *size)
{
    H5D_vlen_bufsize_t vlen_bufsize = {0, 0, 0, 0, 0, 0, 0};
    H5D_t *dset;                /* Dataset for operation */
    H5S_t *fspace = NULL;       /* Dataset's dataspace */
    H5S_t *mspace = NULL;       /* Memory dataspace */
    char bogus;                 /* bogus value to pass to H5Diterate() */
    H5S_t *space;               /* Dataspace for iteration */
    H5P_genplist_t  *plist;     /* Property list */
    H5T_t *type;                /* Datatype */
    H5S_sel_iter_op_t dset_op;  /* Operator for iteration */
    herr_t ret_value;           /* Return value */

    FUNC_ENTER_API(FAIL)
    H5TRACE4("e", "iii*h", dataset_id, type_id, space_id, size);

    /* Check args */
    if(H5I_DATASET != H5I_get_type(dataset_id) ||
            H5I_DATATYPE != H5I_get_type(type_id) || size == NULL)
        HGOTO_ERROR(H5E_ARGS, H5E_BADVALUE, FAIL, "invalid argument")
    if(NULL == (dset = (H5D_t *)H5I_object(dataset_id)))
	HGOTO_ERROR(H5E_ARGS, H5E_BADTYPE, FAIL, "not a dataset")
    if(NULL == (type = (H5T_t *)H5I_object_verify(type_id, H5I_DATATYPE)))
        HGOTO_ERROR(H5E_ARGS, H5E_BADTYPE, FAIL, "not an valid base datatype")
    if(NULL == (space = (H5S_t *)H5I_object_verify(space_id, H5I_DATASPACE)))
        HGOTO_ERROR(H5E_ARGS, H5E_BADTYPE, FAIL, "invalid dataspace")
    if(!(H5S_has_extent(space)))
        HGOTO_ERROR(H5E_ARGS, H5E_BADVALUE, FAIL, "dataspace does not have extent set")

    /* Save the dataset */
    vlen_bufsize.dset = dset;

    /* Get a copy of the dataset's dataspace */
    if(NULL == (fspace = H5S_copy(dset->shared->space, FALSE, TRUE)))
	HGOTO_ERROR(H5E_DATASET, H5E_CANTCOPY, FAIL, "unable to get dataspace")
    vlen_bufsize.fspace = fspace;

    /* Create a scalar for the memory dataspace */
    if(NULL == (mspace = H5S_create(H5S_SCALAR)))
        HGOTO_ERROR(H5E_DATASPACE, H5E_CANTCREATE, FAIL, "can't create dataspace")
    vlen_bufsize.mspace = mspace;

    /* Grab the temporary buffers required */
    if(NULL == (vlen_bufsize.fl_tbuf = H5FL_BLK_MALLOC(vlen_fl_buf, (size_t)1)))
        HGOTO_ERROR(H5E_RESOURCE, H5E_NOSPACE, FAIL, "no temporary buffers available")
    if(NULL == (vlen_bufsize.vl_tbuf = H5FL_BLK_MALLOC(vlen_vl_buf, (size_t)1)))
        HGOTO_ERROR(H5E_RESOURCE, H5E_NOSPACE, FAIL, "no temporary buffers available")

    /* Change to the custom memory allocation routines for reading VL data */
    if((vlen_bufsize.xfer_pid = H5P_create_id(H5P_CLS_DATASET_XFER_g, FALSE)) < 0)
        HGOTO_ERROR(H5E_PLIST, H5E_CANTCREATE, FAIL, "no dataset xfer plists available")

    /* Get the property list struct */
    if(NULL == (plist = (H5P_genplist_t *)H5I_object(vlen_bufsize.xfer_pid)))
        HGOTO_ERROR(H5E_ARGS, H5E_BADTYPE, FAIL, "not a dataset transfer property list")

    /* Set the memory manager to the special allocation routine */
    if(H5P_set_vlen_mem_manager(plist, H5D__vlen_get_buf_size_alloc, &vlen_bufsize, NULL, NULL) < 0)
        HGOTO_ERROR(H5E_PLIST, H5E_CANTINIT, FAIL, "can't set VL data allocation routine")

    /* Set the initial number of bytes required */
    vlen_bufsize.size = 0;

    /* Call H5S_select_iterate with args, etc. */
    dset_op.op_type = H5S_SEL_ITER_OP_APP;
    dset_op.u.app_op.op = H5D__vlen_get_buf_size;
    dset_op.u.app_op.type_id = type_id;

    ret_value = H5S_select_iterate(&bogus, type, space, &dset_op, &vlen_bufsize);

    /* Get the size if we succeeded */
    if(ret_value >= 0)
        *size = vlen_bufsize.size;

done:
    if(fspace && H5S_close(fspace) < 0)
        HDONE_ERROR(H5E_DATASET, H5E_CLOSEERROR, FAIL, "unable to release dataspace")
    if(mspace && H5S_close(mspace) < 0)
        HDONE_ERROR(H5E_DATASET, H5E_CLOSEERROR, FAIL, "unable to release dataspace")
    if(vlen_bufsize.fl_tbuf != NULL)
        vlen_bufsize.fl_tbuf = H5FL_BLK_FREE(vlen_fl_buf, vlen_bufsize.fl_tbuf);
    if(vlen_bufsize.vl_tbuf != NULL)
        vlen_bufsize.vl_tbuf = H5FL_BLK_FREE(vlen_vl_buf, vlen_bufsize.vl_tbuf);
    if(vlen_bufsize.xfer_pid > 0 && H5I_dec_ref(vlen_bufsize.xfer_pid) < 0)
        HDONE_ERROR(H5E_DATASET, H5E_CANTDEC, FAIL, "unable to decrement ref count on property list")

    FUNC_LEAVE_API(ret_value)
}   /* end H5Dvlen_get_buf_size() */


/*-------------------------------------------------------------------------
 * Function:	H5Dset_extent
 *
 * Purpose:	Modifies the dimensions of a dataset.
 *		Can change to a smaller dimension.
 *
 * Return:	Non-negative on success, negative on failure
 *
 * Programmer:  Pedro Vicente, pvn@ncsa.uiuc.edu
 *              April 9, 2002
 *
 *-------------------------------------------------------------------------
 */
herr_t
H5Dset_extent(hid_t dset_id, const hsize_t size[])
{
    H5D_t *dset;                /* Dataset for this operation */
    herr_t ret_value = SUCCEED; /* Return value */

    FUNC_ENTER_API(FAIL)
    H5TRACE2("e", "i*h", dset_id, size);

    /* Check args */
    if(NULL == (dset = (H5D_t *)H5I_object_verify(dset_id, H5I_DATASET)))
        HGOTO_ERROR(H5E_ARGS, H5E_BADTYPE, FAIL, "not a dataset")
    if(!size)
        HGOTO_ERROR(H5E_ARGS, H5E_BADVALUE, FAIL, "no size specified")

    /* Private function */
    if(H5D__set_extent(dset, size, H5AC_coll_write_coll_read_dxpl_id) < 0)
        HGOTO_ERROR(H5E_DATASET, H5E_CANTINIT, FAIL, "unable to set extend dataset")

done:
        FUNC_LEAVE_API(ret_value)
} /* end H5Dset_extent() */
<|MERGE_RESOLUTION|>--- conflicted
+++ resolved
@@ -140,11 +140,7 @@
             HGOTO_ERROR(H5E_ARGS, H5E_BADTYPE, FAIL, "not dataset create property list ID")
 
     /* Verify access property list and get correct dxpl */
-<<<<<<< HEAD
-    if(H5P_verify_apl_and_dxpl(&dapl_id, H5P_CLS_DACC, &dxpl_id) < 0)
-=======
     if(H5P_verify_apl_and_dxpl(&dapl_id, H5P_CLS_DACC, &dxpl_id, loc_id, TRUE) < 0)
->>>>>>> 91aeb766
         HGOTO_ERROR(H5E_DATASET, H5E_CANTSET, FAIL, "can't set access and transfer property lists")
 
     /* Create the new dataset & get its ID */
@@ -225,11 +221,7 @@
             HGOTO_ERROR(H5E_ARGS, H5E_BADTYPE, FAIL, "not dataset create property list ID")
 
     /* Verify access property list and get correct dxpl */
-<<<<<<< HEAD
-    if(H5P_verify_apl_and_dxpl(&dapl_id, H5P_CLS_DACC, &dxpl_id) < 0)
-=======
     if(H5P_verify_apl_and_dxpl(&dapl_id, H5P_CLS_DACC, &dxpl_id, loc_id, TRUE) < 0)
->>>>>>> 91aeb766
         HGOTO_ERROR(H5E_DATASET, H5E_CANTSET, FAIL, "can't set access and transfer property lists")
 
     /* build and open the new dataset */
@@ -299,11 +291,7 @@
         HGOTO_ERROR(H5E_ARGS, H5E_BADVALUE, FAIL, "no name")
 
     /* Verify access property list and get correct dxpl */
-<<<<<<< HEAD
-    if(H5P_verify_apl_and_dxpl(&dapl_id, H5P_CLS_DACC, &dxpl_id) < 0)
-=======
     if(H5P_verify_apl_and_dxpl(&dapl_id, H5P_CLS_DACC, &dxpl_id, loc_id, FALSE) < 0)
->>>>>>> 91aeb766
         HGOTO_ERROR(H5E_DATASET, H5E_CANTSET, FAIL, "can't set access and transfer property lists")
 
     /* Open the dataset */
@@ -937,7 +925,7 @@
         HGOTO_ERROR(H5E_ARGS, H5E_BADVALUE, FAIL, "no size specified")
 
     /* Private function */
-    if(H5D__set_extent(dset, size, H5AC_coll_write_coll_read_dxpl_id) < 0)
+    if(H5D__set_extent(dset, size, H5AC_coll_read_dxpl_id) < 0)
         HGOTO_ERROR(H5E_DATASET, H5E_CANTINIT, FAIL, "unable to set extend dataset")
 
 done:
