--- conflicted
+++ resolved
@@ -320,243 +320,6 @@
  
 /*-------------------------------------------------------------------------
-<<<<<<< HEAD
-=======
- * Function:    H5HL_serialize
- *
- * Purpose:     Serialize the heap. This function will eliminate free
- *              blocks at the tail of the heap and also split the block
- *              if it needs to be split for the file. This is so that we
- *              can serialize it correctly.
- *
- * Return:      Non-negative on success/Negative on failure
- *
- * Programmer:  Bill Wendling
- *              wendling@ncsa.uiuc.edu
- *              Sept. 16, 2003
- *
- *-------------------------------------------------------------------------
- */
-static herr_t
-H5HL_serialize(H5F_t *f, H5HL_t *heap, uint8_t *buf)
-{
-    H5HL_free_t	   *fl;
-    uint8_t        *p;
-    herr_t          ret_value = SUCCEED;
-
-    FUNC_ENTER_NOAPI_NOINIT_NOFUNC(H5HL_serialize)
-
-    /* check args */
-    assert(buf);
-    assert(heap);
-
-    /* serialize the header */
-    p = buf;
-    fl = heap->freelist;
-    HDmemcpy(p, H5HL_MAGIC, (size_t)H5HL_SIZEOF_MAGIC);
-    p += H5HL_SIZEOF_MAGIC;
-    *p++ = H5HL_VERSION;
-    *p++ = 0;	/*reserved*/
-    *p++ = 0;	/*reserved*/
-    *p++ = 0;	/*reserved*/
-    H5F_ENCODE_LENGTH(f, p, heap->heap_alloc);
-    H5F_ENCODE_LENGTH(f, p, fl ? fl->offset : H5HL_FREE_NULL);
-    H5F_addr_encode(f, &p, heap->addr);
-
-    /* serialize the free list */
-    for (; fl; fl = fl->next) {
-        assert (fl->offset == H5HL_ALIGN (fl->offset));
-        p = heap->chunk + H5HL_SIZEOF_HDR(f) + fl->offset;
-
-        if (fl->next) {
-            H5F_ENCODE_LENGTH(f, p, fl->next->offset);
-        } else {
-            H5F_ENCODE_LENGTH(f, p, H5HL_FREE_NULL);
-        }
-
-        H5F_ENCODE_LENGTH(f, p, fl->size);
-    }
-
-    FUNC_LEAVE_NOAPI(ret_value)
-}
-
--
-/*-------------------------------------------------------------------------
- * Function:	H5HL_flush
- *
- * Purpose:	Flushes a heap from memory to disk if it's dirty.  Optionally
- *		deletes the heap from memory.
- *
- * Return:	Non-negative on success/Negative on failure
- *
- * Programmer:	Robb Matzke
- *		matzke@llnl.gov
- *		Jul 17 1997
- *
- *-------------------------------------------------------------------------
- */
-static herr_t
-H5HL_flush(H5F_t *f, hid_t dxpl_id, hbool_t destroy, haddr_t addr, H5HL_t *heap, unsigned UNUSED * flags_ptr)
-{
-    herr_t  ret_value = SUCCEED;    /* Return value */
-
-    FUNC_ENTER_NOAPI(H5HL_flush, FAIL);
-
-    /* check arguments */
-    HDassert( f );
-    HDassert( H5F_addr_defined(addr) );
-    HDassert( heap );
-
-    if (heap->cache_info.is_dirty) {
-        haddr_t hdr_end_addr;
-        size_t  sizeof_hdr = H5HL_SIZEOF_HDR(f);    /* cache H5HL header size for file */
-
-	/* Write the header */
-        if (H5HL_serialize(f, heap, heap->chunk) < 0)
-            HGOTO_ERROR(H5E_HEAP, H5E_CANTSERIALIZE, FAIL, "unable to serialize local heap")
-
-	/* Copy buffer to disk */
-	hdr_end_addr = addr + (hsize_t)sizeof_hdr;
-
-	if (H5F_addr_eq(heap->addr, hdr_end_addr)) {
-	    /* The header and data are contiguous */
-	    if (H5F_block_write(f, H5FD_MEM_LHEAP, addr, (sizeof_hdr + heap->heap_alloc),
-				dxpl_id, heap->chunk) < 0)
-		HGOTO_ERROR(H5E_HEAP, H5E_WRITEERROR, FAIL, "unable to write heap header and data to file")
-	} else {
-	    if (H5F_block_write(f, H5FD_MEM_LHEAP, addr, sizeof_hdr, dxpl_id, heap->chunk) < 0)
-		HGOTO_ERROR(H5E_HEAP, H5E_WRITEERROR, FAIL, "unable to write heap header to file")
-
-	    if (H5F_block_write(f, H5FD_MEM_LHEAP, heap->addr, heap->heap_alloc,
-				dxpl_id, heap->chunk + sizeof_hdr) < 0)
-		HGOTO_ERROR(H5E_HEAP, H5E_WRITEERROR, FAIL, "unable to write heap data to file")
-	}
-
-	heap->cache_info.is_dirty = FALSE;
-    }
-
-    /* Should we destroy the memory version? */
-    if (destroy) {
-        if (H5HL_dest(f,heap) < 0)
-	    HGOTO_ERROR(H5E_HEAP, H5E_CANTFREE, FAIL, "unable to destroy local heap collection")
-    }
-
-done:
-    FUNC_LEAVE_NOAPI(ret_value)
-}
-
--
-/*-------------------------------------------------------------------------
- * Function:	H5HL_dest
- *
- * Purpose:	Destroys a heap in memory.
- *
- * Return:	Non-negative on success/Negative on failure
- *
- * Programmer:	Quincey Koziol
- *		koziol@ncsa.uiuc.edu
- *		Jan 15 2003
- *
- *-------------------------------------------------------------------------
- */
-static herr_t
-H5HL_dest(H5F_t UNUSED *f, H5HL_t *heap)
-{
-    H5HL_free_t	*fl;
-
-    FUNC_ENTER_NOAPI_NOINIT_NOFUNC(H5HL_dest);
-
-    /* check arguments */
-    assert(heap);
-
-    /* Verify that node is clean */
-    assert (heap->cache_info.is_dirty==FALSE);
-
-    if(heap->chunk)
-        heap->chunk = H5FL_BLK_FREE(heap_chunk,heap->chunk);
-    while (heap->freelist) {
-        fl = heap->freelist;
-        heap->freelist = fl->next;
-        H5FL_FREE(H5HL_free_t,fl);
-    }
-    H5FL_FREE(H5HL_t,heap);
-
-    FUNC_LEAVE_NOAPI(SUCCEED);
-} /* end H5HL_dest() */
-
--
-/*-------------------------------------------------------------------------
- * Function:	H5HL_clear
- *
- * Purpose:	Mark a local heap in memory as non-dirty.
- *
- * Return:	Non-negative on success/Negative on failure
- *
- * Programmer:	Quincey Koziol
- *		koziol@ncsa.uiuc.edu
- *		Mar 20 2003
- *
- *-------------------------------------------------------------------------
- */
-static herr_t
-H5HL_clear(H5F_t *f, H5HL_t *heap, hbool_t destroy)
-{
-    herr_t ret_value = SUCCEED;
-
-    FUNC_ENTER_NOAPI_NOINIT(H5HL_clear);
-
-    /* check arguments */
-    assert(heap);
-
-    /* Mark heap as clean */
-    heap->cache_info.is_dirty = FALSE;
-
-    if (destroy)
-        if (H5HL_dest(f, heap) < 0)
-	    HGOTO_ERROR(H5E_HEAP, H5E_CANTFREE, FAIL, "unable to destroy local heap collection");
-
-done:
-    FUNC_LEAVE_NOAPI(ret_value);
-} /* end H5HL_clear() */
-
--
-/*-------------------------------------------------------------------------
- * Function:	H5HL_size
- *
- * Purpose:	Compute the size in bytes of the specified instance of
- *              H5HL_t on disk, and return it in *len_ptr.  On failure,
- *              the value of *len_ptr is undefined.
- *
- * Return:	Non-negative on success/Negative on failure
- *
- * Programmer:	John Mainzer
- *		5/13/04
- *
- *-------------------------------------------------------------------------
- */
-static herr_t
-H5HL_size(const H5F_t *f, const H5HL_t *heap, size_t *size_ptr)
-{
-    FUNC_ENTER_NOAPI_NOINIT_NOFUNC(H5HL_size);
-
-    /* check arguments */
-    HDassert(f);
-    HDassert(heap);
-    HDassert(size_ptr);
-
-    *size_ptr = H5HL_SIZEOF_HDR(f) + heap->heap_alloc;
-
-    FUNC_LEAVE_NOAPI(SUCCEED)
-} /* H5HL_size() */
-
--
-/*-------------------------------------------------------------------------
->>>>>>> de952f36
  * Function:    H5HL_protect
  *
  * Purpose:     This function is a wrapper for the H5AC_protect call. The
@@ -1102,11 +865,7 @@
     cache_flags |= H5AC__DIRTIED_FLAG | H5AC__DELETED_FLAG | H5AC__FREE_FILE_SPACE_FLAG;
 
 done:
-<<<<<<< HEAD
     if(heap && H5AC_unprotect(f, dxpl_id, H5AC_LHEAP, addr, heap, cache_flags) < 0)
-=======
-    if(heap && H5AC_unprotect(f, dxpl_id, H5AC_LHEAP, addr, heap, H5AC__NO_FLAGS_SET) < 0)
->>>>>>> de952f36
 	HDONE_ERROR(H5E_HEAP, H5E_CANTUNPROTECT, FAIL, "unable to release local heap")
 
     FUNC_LEAVE_NOAPI(ret_value)
@@ -1184,13 +943,8 @@
     HDassert(heap_size);
 
     /* Get heap pointer */
-<<<<<<< HEAD
     if(NULL == (heap = (H5HL_t *)H5AC_protect(f, dxpl_id, H5AC_LHEAP, addr, NULL, NULL, H5AC_READ)))
-        HGOTO_ERROR(H5E_HEAP, H5E_CANTLOAD, FAIL, "unable to load heap")
-=======
-    if(NULL == (heap = H5AC_protect(f, dxpl_id, H5AC_LHEAP, addr, NULL, NULL, H5AC_READ)))
         HGOTO_ERROR(H5E_HEAP, H5E_CANTPROTECT, FAIL, "unable to load heap")
->>>>>>> de952f36
 
     /* Get the total size of the local heap */
     if(H5HL_size(f, heap, &local_heap_size) < 0)
