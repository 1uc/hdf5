--- conflicted
+++ resolved
@@ -68,17 +68,6 @@
 /****************************/
 
 /* Some syntactic sugar to make the compiler happy with two different kinds of callbacks */
-<<<<<<< HEAD
-typedef struct {
-    unsigned vers;              /* Which version callback to use */
-    union {
-#ifndef H5_NO_DEPRECATED_SYMBOLS
-        H5E_auto1_t func1;      /* Old-style callback, NO error stack param. */
-#endif /* H5_NO_DEPRECATED_SYMBOLS */
-        H5E_auto2_t func2;      /* New-style callback, with error stack param. */
-    }u;
-} H5E_auto_op_t;
-=======
 #ifndef H5_NO_DEPRECATED_SYMBOLS
 typedef struct {
     unsigned    vers;       /* Which version callback to use */
@@ -93,7 +82,6 @@
     H5E_auto_t  func2;      /* Only the new style callback function is available. */
 } H5E_auto_op_t;
 #endif /* H5_NO_DEPRECATED_SYMBOLS */ 
->>>>>>> 9df4fe0a
 
 /* Some syntactic sugar to make the compiler happy with two different kinds of callbacks */
 typedef struct {
