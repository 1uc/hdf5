--- conflicted
+++ resolved
@@ -87,26 +87,6 @@
     FUNC_ENTER_PACKAGE
 
     /* Internal filters */
-<<<<<<< HEAD
-    if (H5Z_register (H5Z_SHUFFLE) < 0)
-        HGOTO_ERROR (H5E_PLINE, H5E_CANTINIT, FAIL, "unable to register shuffle filter")
-    if (H5Z_register (H5Z_FLETCHER32) < 0)
-        HGOTO_ERROR (H5E_PLINE, H5E_CANTINIT, FAIL, "unable to register fletcher32 filter")
-    if (H5Z_register (H5Z_NBIT) < 0)
-        HGOTO_ERROR (H5E_PLINE, H5E_CANTINIT, FAIL, "unable to register nbit filter")
-    if (H5Z_register (H5Z_SCALEOFFSET) < 0)
-        HGOTO_ERROR (H5E_PLINE, H5E_CANTINIT, FAIL, "unable to register scaleoffset filter")
-
-    /* External filters */
-#ifdef H5_HAVE_FILTER_DEFLATE
-    if (H5Z_register (H5Z_DEFLATE) < 0)
-        HGOTO_ERROR (H5E_PLINE, H5E_CANTINIT, FAIL, "unable to register deflate filter")
-#endif /* H5_HAVE_FILTER_DEFLATE */
-#ifdef H5_HAVE_FILTER_SZIP
-    H5Z_SZIP->encoder_present = SZ_encoder_enabled();
-    if (H5Z_register (H5Z_SZIP) < 0)
-        HGOTO_ERROR (H5E_PLINE, H5E_CANTINIT, FAIL, "unable to register szip filter")
-=======
     if (H5Z_register(H5Z_SHUFFLE) < 0)
         HGOTO_ERROR(H5E_PLINE, H5E_CANTINIT, FAIL, "unable to register shuffle filter")
     if (H5Z_register(H5Z_FLETCHER32) < 0)
@@ -125,7 +105,6 @@
     H5Z_SZIP->encoder_present = SZ_encoder_enabled();
     if (H5Z_register(H5Z_SZIP) < 0)
         HGOTO_ERROR(H5E_PLINE, H5E_CANTINIT, FAIL, "unable to register szip filter")
->>>>>>> 4d4eb4cd
 #endif /* H5_HAVE_FILTER_SZIP */
 
 done:
@@ -275,22 +254,11 @@
 
 #else /* H5_NO_DEPRECATED_SYMBOLS */
         /* Deprecated symbols not allowed, throw an error */
-        HGOTO_ERROR (H5E_ARGS, H5E_BADVALUE, FAIL, "invalid H5Z_class_t version number");
+        HGOTO_ERROR(H5E_ARGS, H5E_BADVALUE, FAIL, "invalid H5Z_class_t version number");
 #endif /* H5_NO_DEPRECATED_SYMBOLS */
     } /* end if */
 
     if (cls_real->id < 0 || cls_real->id > H5Z_FILTER_MAX)
-<<<<<<< HEAD
-        HGOTO_ERROR (H5E_ARGS, H5E_BADVALUE, FAIL, "invalid filter identification number")
-    if (cls_real->id < H5Z_FILTER_RESERVED)
-        HGOTO_ERROR (H5E_ARGS, H5E_BADVALUE, FAIL, "unable to modify predefined filters")
-    if (cls_real->filter == NULL)
-        HGOTO_ERROR (H5E_ARGS, H5E_BADVALUE, FAIL, "no filter function specified")
-
-    /* Do it */
-    if (H5Z_register (cls_real) < 0)
-        HGOTO_ERROR (H5E_PLINE, H5E_CANTINIT, FAIL, "unable to register filter")
-=======
         HGOTO_ERROR(H5E_ARGS, H5E_BADVALUE, FAIL, "invalid filter identification number")
     if (cls_real->id < H5Z_FILTER_RESERVED)
         HGOTO_ERROR(H5E_ARGS, H5E_BADVALUE, FAIL, "unable to modify predefined filters")
@@ -300,7 +268,6 @@
     /* Do it */
     if (H5Z_register(cls_real) < 0)
         HGOTO_ERROR(H5E_PLINE, H5E_CANTINIT, FAIL, "unable to register filter")
->>>>>>> 4d4eb4cd
 
 done:
     FUNC_LEAVE_API(ret_value)
@@ -326,8 +293,8 @@
 
     FUNC_ENTER_NOAPI(FAIL)
 
-    HDassert (cls);
-    HDassert (cls->id >= 0 && cls->id <= H5Z_FILTER_MAX);
+    HDassert(cls);
+    HDassert(cls->id >= 0 && cls->id <= H5Z_FILTER_MAX);
 
     /* Is the filter already registered? */
     for (i = 0; i < H5Z_table_used_g; i++)
@@ -343,19 +310,11 @@
             H5Z_stats_t *stat_table = (H5Z_stats_t *)H5MM_realloc(H5Z_stat_table_g, n * sizeof(H5Z_stats_t));
 #endif /* H5Z_DEBUG */
             if (!table)
-<<<<<<< HEAD
-                HGOTO_ERROR (H5E_RESOURCE, H5E_NOSPACE, FAIL, "unable to extend filter table")
-            H5Z_table_g = table;
-#ifdef H5Z_DEBUG
-            if (!stat_table)
-                HGOTO_ERROR (H5E_RESOURCE, H5E_NOSPACE, FAIL, "unable to extend filter statistics table")
-=======
                 HGOTO_ERROR(H5E_RESOURCE, H5E_NOSPACE, FAIL, "unable to extend filter table")
             H5Z_table_g = table;
 #ifdef H5Z_DEBUG
             if (!stat_table)
                 HGOTO_ERROR(H5E_RESOURCE, H5E_NOSPACE, FAIL, "unable to extend filter statistics table")
->>>>>>> 4d4eb4cd
             H5Z_stat_table_g = stat_table;
 #endif /* H5Z_DEBUG */
             H5Z_table_alloc_g = n;
@@ -363,15 +322,15 @@
 
         /* Initialize */
         i = H5Z_table_used_g++;
-        HDmemcpy (H5Z_table_g+i, cls, sizeof(H5Z_class2_t));
+        HDmemcpy(H5Z_table_g+i, cls, sizeof(H5Z_class2_t));
 #ifdef H5Z_DEBUG
-        HDmemset (H5Z_stat_table_g+i, 0, sizeof(H5Z_stats_t));
+        HDmemset(H5Z_stat_table_g+i, 0, sizeof(H5Z_stats_t));
 #endif /* H5Z_DEBUG */
     } /* end if */
     /* Filter already registered */
     else {
         /* Replace old contents */
-        HDmemcpy (H5Z_table_g+i, cls, sizeof(H5Z_class2_t));
+        HDmemcpy(H5Z_table_g+i, cls, sizeof(H5Z_class2_t));
     } /* end else */
 
 done:
@@ -467,15 +426,9 @@
 
     /* Remove filter from table */
     /* Don't worry about shrinking table size (for now) */
-<<<<<<< HEAD
-    HDmemmove (&H5Z_table_g[filter_index], &H5Z_table_g[filter_index+1], sizeof(H5Z_class2_t)*((H5Z_table_used_g-1)-filter_index));
-#ifdef H5Z_DEBUG
-    HDmemmove (&H5Z_stat_table_g[filter_index], &H5Z_stat_table_g[filter_index+1], sizeof(H5Z_stats_t)*((H5Z_table_used_g-1)-filter_index));
-=======
     HDmemmove(&H5Z_table_g[filter_index], &H5Z_table_g[filter_index+1], sizeof(H5Z_class2_t)*((H5Z_table_used_g-1)-filter_index));
 #ifdef H5Z_DEBUG
     HDmemmove(&H5Z_stat_table_g[filter_index], &H5Z_stat_table_g[filter_index+1], sizeof(H5Z_stats_t)*((H5Z_table_used_g-1)-filter_index));
->>>>>>> 4d4eb4cd
 #endif /* H5Z_DEBUG */
     H5Z_table_used_g--;
 
@@ -504,19 +457,11 @@
 
     /* Get the plist structure of object creation */
     if (NULL == (plist = H5P_object_verify(ocpl_id, H5P_OBJECT_CREATE)))
-<<<<<<< HEAD
-        HGOTO_ERROR (H5E_PLINE, H5E_BADATOM, FAIL, "can't find object for ID")
-
-    /* Check if the object creation property list uses the filter */
-    if ((ret_value = H5P_filter_in_pline(plist, filter_id)) < 0)
-        HGOTO_ERROR (H5E_PLINE, H5E_CANTGET, FAIL, "can't check filter in pipeline")
-=======
         HGOTO_ERROR(H5E_PLINE, H5E_BADATOM, FAIL, "can't find object for ID")
 
     /* Check if the object creation property list uses the filter */
     if ((ret_value = H5P_filter_in_pline(plist, filter_id)) < 0)
         HGOTO_ERROR(H5E_PLINE, H5E_CANTGET, FAIL, "can't check filter in pipeline")
->>>>>>> 4d4eb4cd
 
 done:
     FUNC_LEAVE_NOAPI(ret_value)
@@ -550,19 +495,11 @@
 
     /* Get the group creation property */
     if ((ocpl_id = H5G_get_create_plist((H5G_t *)obj_ptr)) < 0)
-<<<<<<< HEAD
-        HGOTO_ERROR (H5E_PLINE, H5E_CANTGET, FAIL, "can't get group creation property list")
-
-    /* Check if the filter is in the group creation property list */
-    if ((filter_in_pline = H5Z__check_unregister(ocpl_id, object->filter_id)) < 0)
-        HGOTO_ERROR (H5E_PLINE, H5E_CANTGET, FAIL, "can't check filter in pipeline")
-=======
         HGOTO_ERROR(H5E_PLINE, H5E_CANTGET, FAIL, "can't get group creation property list")
 
     /* Check if the filter is in the group creation property list */
     if ((filter_in_pline = H5Z__check_unregister(ocpl_id, object->filter_id)) < 0)
         HGOTO_ERROR(H5E_PLINE, H5E_CANTGET, FAIL, "can't check filter in pipeline")
->>>>>>> 4d4eb4cd
 
     /* H5I_iterate expects TRUE to stop the loop over objects. Stop the loop and
      * let H5Z_unregister return failure.
@@ -575,11 +512,7 @@
 done:
     if (ocpl_id > 0)
         if (H5I_dec_app_ref(ocpl_id) < 0)
-<<<<<<< HEAD
-            HDONE_ERROR (H5E_PLINE, H5E_CANTDEC, FAIL, "can't release plist")
-=======
             HDONE_ERROR(H5E_PLINE, H5E_CANTDEC, FAIL, "can't release plist")
->>>>>>> 4d4eb4cd
 
     FUNC_LEAVE_NOAPI(ret_value)
 } /* end H5Z__check_unregister_group_cb() */
@@ -608,23 +541,15 @@
 
     FUNC_ENTER_STATIC
 
-    HDassert (obj_ptr);
+    HDassert(obj_ptr);
 
     /* Get the dataset creation property */
     if ((ocpl_id = H5D_get_create_plist((H5D_t *)obj_ptr)) < 0)
-<<<<<<< HEAD
-        HGOTO_ERROR (H5E_PLINE, H5E_CANTGET, FAIL, "can't get dataset creation property list")
-
-    /* Check if the filter is in the dataset creation property list */
-    if ((filter_in_pline = H5Z__check_unregister(ocpl_id, object->filter_id)) < 0)
-        HGOTO_ERROR (H5E_PLINE, H5E_CANTGET, FAIL, "can't check filter in pipeline")
-=======
         HGOTO_ERROR(H5E_PLINE, H5E_CANTGET, FAIL, "can't get dataset creation property list")
 
     /* Check if the filter is in the dataset creation property list */
     if ((filter_in_pline = H5Z__check_unregister(ocpl_id, object->filter_id)) < 0)
         HGOTO_ERROR(H5E_PLINE, H5E_CANTGET, FAIL, "can't check filter in pipeline")
->>>>>>> 4d4eb4cd
 
     /* H5I_iterate expects TRUE to stop the loop over objects. Stop the loop and
      * let H5Z_unregister return failure.
@@ -637,11 +562,7 @@
 done:
     if (ocpl_id > 0)
         if (H5I_dec_app_ref(ocpl_id) < 0)
-<<<<<<< HEAD
-            HDONE_ERROR (H5E_PLINE, H5E_CANTDEC, FAIL, "can't release plist")
-=======
             HDONE_ERROR(H5E_PLINE, H5E_CANTDEC, FAIL, "can't release plist")
->>>>>>> 4d4eb4cd
 
     FUNC_LEAVE_NOAPI(ret_value)
 } /* end H5Z__check_unregister_dset_cb() */
@@ -665,17 +586,13 @@
 
     FUNC_ENTER_STATIC
 
-    HDassert (obj_ptr);
+    HDassert(obj_ptr);
 
     /* Call the flush routine for mounted file hierarchies. Do a global flush
      * if the file is opened for write */
     if (H5F_ACC_RDWR & H5F_INTENT((H5F_t *)obj_ptr)) {
         if (H5F_flush_mounts((H5F_t *)obj_ptr, H5AC_ind_read_dxpl_id, H5AC_rawdata_dxpl_id) < 0)
-<<<<<<< HEAD
-            HGOTO_ERROR (H5E_PLINE, H5E_CANTFLUSH, FAIL, "unable to flush file hierarchy")
-=======
             HGOTO_ERROR(H5E_PLINE, H5E_CANTFLUSH, FAIL, "unable to flush file hierarchy")
->>>>>>> 4d4eb4cd
     } /* end if */
 
 done:
@@ -702,17 +619,10 @@
 
     /* Check args */
     if (id < 0 || id > H5Z_FILTER_MAX)
-<<<<<<< HEAD
-        HGOTO_ERROR (H5E_ARGS, H5E_BADVALUE, FAIL, "invalid filter identification number")
-
-    if ((ret_value = H5Z_filter_avail(id)) < 0)
-        HGOTO_ERROR (H5E_PLINE, H5E_NOTFOUND, FAIL, "unable to check the availability of the filter")
-=======
         HGOTO_ERROR(H5E_ARGS, H5E_BADVALUE, FAIL, "invalid filter identification number")
 
     if ((ret_value = H5Z_filter_avail(id)) < 0)
         HGOTO_ERROR(H5E_PLINE, H5E_NOTFOUND, FAIL, "unable to check the availability of the filter")
->>>>>>> 4d4eb4cd
 
 done:
     FUNC_LEAVE_API(ret_value)
@@ -731,30 +641,16 @@
 htri_t
 H5Z_filter_avail(H5Z_filter_t id)
 {
-<<<<<<< HEAD
-    size_t    i;                   /* Local index variable */
-    H5Z_class2_t *filter_info;
-    htri_t    ret_value = FALSE;   /* Return value */
-=======
     H5PL_key_t          key;                /* Key for finding a plugin     */
     const H5Z_class2_t *filter_info;        /* Filter information           */
     size_t              i;                  /* Local index variable         */
     htri_t              ret_value = FALSE;  /* Return value                 */
->>>>>>> 4d4eb4cd
 
     FUNC_ENTER_NOAPI(FAIL)
 
     /* Is the filter already registered? */
     for (i = 0; i < H5Z_table_used_g; i++)
         if (H5Z_table_g[i].id == id)
-<<<<<<< HEAD
-            HGOTO_DONE (TRUE)
-
-    if (NULL != (filter_info = (const H5Z_class2_t *)H5PL_load(H5PL_TYPE_FILTER, (int)id))) {
-        if (H5Z_register (filter_info) < 0)
-            HGOTO_ERROR (H5E_PLINE, H5E_CANTINIT, FAIL, "unable to register loaded filter")
-        HGOTO_DONE (TRUE)
-=======
             HGOTO_DONE(TRUE)
 
     key.id = (int)id;
@@ -762,7 +658,6 @@
         if (H5Z_register(filter_info) < 0)
             HGOTO_ERROR(H5E_PLINE, H5E_CANTINIT, FAIL, "unable to register loaded filter")
         HGOTO_DONE(TRUE)
->>>>>>> 4d4eb4cd
     }
 
 done:
@@ -804,7 +699,7 @@
             if (pline->filter[u].flags & H5Z_FLAG_OPTIONAL)
                 H5E_clear_stack (NULL);
             else
-                HGOTO_ERROR (H5E_PLINE, H5E_NOTFOUND, FAIL, "required filter was not located")
+                HGOTO_ERROR(H5E_PLINE, H5E_NOTFOUND, FAIL, "required filter was not located")
         } /* end if */
         else {
             /* Make correct callback */
@@ -812,11 +707,7 @@
                 case H5Z_PRELUDE_CAN_APPLY:
                     /* Check if filter is configured to be able to encode */
                     if (!fclass->encoder_present)
-<<<<<<< HEAD
-                        HGOTO_ERROR (H5E_PLINE, H5E_NOENCODER, FAIL, "Filter present but encoding is disabled.");
-=======
                         HGOTO_ERROR(H5E_PLINE, H5E_NOENCODER, FAIL, "Filter present but encoding is disabled.");
->>>>>>> 4d4eb4cd
 
 
                     /* Check if there is a "can apply" callback */
@@ -841,12 +732,12 @@
                         /* Make callback to filter's "set local" function */
                         if ((fclass->set_local)(dcpl_id, type_id, space_id) < 0)
                             /* Indicate error during filter callback */
-                            HGOTO_ERROR (H5E_PLINE, H5E_SETLOCAL, FAIL, "error during user callback")
+                            HGOTO_ERROR(H5E_PLINE, H5E_SETLOCAL, FAIL, "error during user callback")
                     } /* end if */
                     break;
 
                 default:
-                    HDassert ("invalid prelude type" && 0);
+                    HDassert("invalid prelude type" && 0);
             } /* end switch */
         } /* end else */
     } /* end for */
@@ -875,48 +766,32 @@
 H5Z_prepare_prelude_callback_dcpl(hid_t dcpl_id, hid_t type_id, H5Z_prelude_type_t prelude_type)
 {
     hid_t   space_id = -1;            /* ID for dataspace describing chunk */
-<<<<<<< HEAD
-=======
     H5O_layout_t *dcpl_layout = NULL; /* Dataset's layout information */
->>>>>>> 4d4eb4cd
     herr_t  ret_value = SUCCEED;      /* Return value */
 
     FUNC_ENTER_NOAPI_NOINIT
 
-    HDassert (H5I_GENPROP_LST == H5I_get_type(dcpl_id));
-    HDassert (H5I_DATATYPE == H5I_get_type(type_id));
+    HDassert(H5I_GENPROP_LST == H5I_get_type(dcpl_id));
+    HDassert(H5I_DATATYPE == H5I_get_type(type_id));
 
     /* Check if the property list is non-default */
     if (dcpl_id != H5P_DATASET_CREATE_DEFAULT) {
-<<<<<<< HEAD
-        H5P_genplist_t     *dc_plist;       /* Dataset creation property list object */
-        H5O_layout_t        dcpl_layout;    /* Dataset's layout information */
-=======
         H5P_genplist_t     *dc_plist;           /* Dataset creation property list object */
 
         /* Get memory for the layout */
         if (NULL == (dcpl_layout = (H5O_layout_t *)H5MM_calloc(sizeof(H5O_layout_t))))
             HGOTO_ERROR(H5E_RESOURCE, H5E_NOSPACE, FAIL, "unable to allocate dcpl layout buffer")
->>>>>>> 4d4eb4cd
 
         /* Get dataset creation property list object */
         if (NULL == (dc_plist = (H5P_genplist_t *)H5I_object(dcpl_id)))
             HGOTO_ERROR (H5E_ARGS, H5E_BADTYPE, FAIL, "can't get dataset creation property list")
 
         /* Peek at the layout information */
-<<<<<<< HEAD
-        if (H5P_peek(dc_plist, H5D_CRT_LAYOUT_NAME, &dcpl_layout) < 0)
-            HGOTO_ERROR (H5E_PLIST, H5E_CANTGET, FAIL, "can't retrieve layout")
-
-        /* Check if the dataset is chunked */
-        if (H5D_CHUNKED == dcpl_layout.type) {
-=======
         if (H5P_peek(dc_plist, H5D_CRT_LAYOUT_NAME, dcpl_layout) < 0)
             HGOTO_ERROR (H5E_PLIST, H5E_CANTGET, FAIL, "can't retrieve layout")
 
         /* Check if the dataset is chunked */
         if (H5D_CHUNKED == dcpl_layout->type) {
->>>>>>> 4d4eb4cd
             H5O_pline_t     dcpl_pline;     /* Object's I/O pipeline information */
 
             /* Get I/O pipeline information */
@@ -930,41 +805,23 @@
                 size_t  u;               /* Local index variable */
 
                 /* Create a dataspace for a chunk & set the extent */
-<<<<<<< HEAD
-                for (u = 0; u < dcpl_layout.u.chunk.ndims; u++)
-                    chunk_dims[u] = dcpl_layout.u.chunk.dim[u];
-                if (NULL == (space = H5S_create_simple(dcpl_layout.u.chunk.ndims, chunk_dims, NULL)))
-=======
                 for (u = 0; u < dcpl_layout->u.chunk.ndims; u++)
                     chunk_dims[u] = dcpl_layout->u.chunk.dim[u];
                 if (NULL == (space = H5S_create_simple(dcpl_layout->u.chunk.ndims, chunk_dims, NULL)))
->>>>>>> 4d4eb4cd
                     HGOTO_ERROR (H5E_DATASPACE, H5E_CANTCREATE, FAIL, "can't create simple dataspace")
 
                 /* Get ID for dataspace to pass to filter routines */
                 if ((space_id = H5I_register(H5I_DATASPACE, space, FALSE)) < 0) {
-<<<<<<< HEAD
-                    (void)H5S_close (space);
-                    HGOTO_ERROR (H5E_ATOM, H5E_CANTREGISTER, FAIL, "unable to register dataspace ID")
-                } /* end if */
-=======
                     (void)H5S_close(space);
                     HGOTO_ERROR (H5E_ATOM, H5E_CANTREGISTER, FAIL, "unable to register dataspace ID")
                 }
->>>>>>> 4d4eb4cd
 
                 /* Make the callbacks */
                 if (H5Z_prelude_callback(&dcpl_pline, dcpl_id, type_id, space_id, prelude_type) < 0)
                     HGOTO_ERROR (H5E_PLINE, H5E_CANAPPLY, FAIL, "unable to apply filter")
-<<<<<<< HEAD
-            } /* end if */
-        } /* end if */
-    } /* end if */
-=======
             }
         }
     }
->>>>>>> 4d4eb4cd
 
 done:
     if (space_id > 0 && H5I_dec_ref(space_id) < 0)
@@ -1002,11 +859,7 @@
 
     /* Make "can apply" callbacks for filters in pipeline */
     if (H5Z_prepare_prelude_callback_dcpl(dcpl_id, type_id, H5Z_PRELUDE_CAN_APPLY) < 0)
-<<<<<<< HEAD
-        HGOTO_ERROR (H5E_PLINE, H5E_CANAPPLY, FAIL, "unable to apply filter")
-=======
         HGOTO_ERROR(H5E_PLINE, H5E_CANAPPLY, FAIL, "unable to apply filter")
->>>>>>> 4d4eb4cd
 
 done:
     FUNC_LEAVE_NOAPI(ret_value)
@@ -1038,11 +891,7 @@
 
     /* Make "set local" callbacks for filters in pipeline */
     if (H5Z_prepare_prelude_callback_dcpl(dcpl_id, type_id, H5Z_PRELUDE_SET_LOCAL) < 0)
-<<<<<<< HEAD
-        HGOTO_ERROR (H5E_PLINE, H5E_SETLOCAL, FAIL, "local filter parameters not set")
-=======
         HGOTO_ERROR(H5E_PLINE, H5E_SETLOCAL, FAIL, "local filter parameters not set")
->>>>>>> 4d4eb4cd
 
 done:
     FUNC_LEAVE_NOAPI(ret_value)
@@ -1068,15 +917,11 @@
 
     FUNC_ENTER_NOAPI(FAIL)
 
-    HDassert (pline->nused > 0);
+    HDassert(pline->nused > 0);
 
     /* Make "can apply" callbacks for filters in pipeline */
     if (H5Z_prelude_callback(pline, (hid_t)-1, (hid_t)-1, (hid_t)-1, H5Z_PRELUDE_CAN_APPLY) < 0)
-<<<<<<< HEAD
-        HGOTO_ERROR (H5E_PLINE, H5E_CANAPPLY, FAIL, "unable to apply filter")
-=======
         HGOTO_ERROR(H5E_PLINE, H5E_CANAPPLY, FAIL, "unable to apply filter")
->>>>>>> 4d4eb4cd
 
 done:
     FUNC_LEAVE_NOAPI(ret_value)
@@ -1106,15 +951,11 @@
 
     FUNC_ENTER_NOAPI(FAIL)
 
-    HDassert (pline->nused > 0);
+    HDassert(pline->nused > 0);
 
     /* Make "set local" callbacks for filters in pipeline */
     if (H5Z_prelude_callback(pline, (hid_t)-1, (hid_t)-1, (hid_t)-1, H5Z_PRELUDE_SET_LOCAL) < 0)
-<<<<<<< HEAD
-        HGOTO_ERROR (H5E_PLINE, H5E_SETLOCAL, FAIL, "local filter parameters not set")
-=======
         HGOTO_ERROR(H5E_PLINE, H5E_SETLOCAL, FAIL, "local filter parameters not set")
->>>>>>> 4d4eb4cd
 
 done:
     FUNC_LEAVE_NOAPI(ret_value)
@@ -1140,10 +981,10 @@
 
     FUNC_ENTER_NOAPI(FAIL)
 
-    HDassert (pline);
-    HDassert (filter >= 0 && filter <= H5Z_FILTER_MAX);
-    HDassert (0 == (flags & ~((unsigned)H5Z_FLAG_DEFMASK)));
-    HDassert (0 == cd_nelmts || cd_values);
+    HDassert(pline);
+    HDassert(filter >= 0 && filter <= H5Z_FILTER_MAX);
+    HDassert(0 == (flags & ~((unsigned)H5Z_FLAG_DEFMASK)));
+    HDassert(0 == cd_nelmts || cd_values);
 
     /* Locate the filter in the pipeline */
     for (idx = 0; idx < pline->nused; idx++)
@@ -1152,11 +993,7 @@
 
     /* Check if the filter was not already in the pipeline */
     if (idx > pline->nused)
-<<<<<<< HEAD
-        HGOTO_ERROR (H5E_PLINE, H5E_NOTFOUND, FAIL, "filter not in pipeline")
-=======
         HGOTO_ERROR(H5E_PLINE, H5E_NOTFOUND, FAIL, "filter not in pipeline")
->>>>>>> 4d4eb4cd
 
     /* Change parameters for filter */
     pline->filter[idx].flags = flags;
@@ -1174,11 +1011,7 @@
         if (cd_nelmts > H5Z_COMMON_CD_VALUES) {
             pline->filter[idx].cd_values = (unsigned *)H5MM_malloc(cd_nelmts * sizeof(unsigned));
             if (NULL == pline->filter[idx].cd_values)
-<<<<<<< HEAD
-                HGOTO_ERROR (H5E_RESOURCE, H5E_NOSPACE, FAIL, "memory allocation failed for filter parameters")
-=======
                 HGOTO_ERROR(H5E_RESOURCE, H5E_NOSPACE, FAIL, "memory allocation failed for filter parameters")
->>>>>>> 4d4eb4cd
         } /* end if */
         else
             pline->filter[idx].cd_values = pline->filter[idx]._cd_values;
@@ -1214,10 +1047,10 @@
 
     FUNC_ENTER_NOAPI(FAIL)
 
-    HDassert (pline);
-    HDassert (filter >= 0 && filter <= H5Z_FILTER_MAX);
-    HDassert (0 == (flags & ~((unsigned)H5Z_FLAG_DEFMASK)));
-    HDassert (0 == cd_nelmts || cd_values);
+    HDassert(pline);
+    HDassert(filter >= 0 && filter <= H5Z_FILTER_MAX);
+    HDassert(0 == (flags & ~((unsigned)H5Z_FLAG_DEFMASK)));
+    HDassert(0 == cd_nelmts || cd_values);
 
     /*
      * Check filter limit.  We do it here for early warnings although we may
@@ -1249,11 +1082,7 @@
         x.nalloc = MAX(H5Z_MAX_NFILTERS, 2 * pline->nalloc);
         x.filter = (H5Z_filter_info_t *)H5MM_realloc(pline->filter, x.nalloc * sizeof(x.filter[0]));
         if (NULL == x.filter)
-<<<<<<< HEAD
-            HGOTO_ERROR (H5E_RESOURCE, H5E_NOSPACE, FAIL, "memory allocation failed for filter pipeline")
-=======
             HGOTO_ERROR(H5E_RESOURCE, H5E_NOSPACE, FAIL, "memory allocation failed for filter pipeline")
->>>>>>> 4d4eb4cd
 
         /* Fix pointers in previous filters that need to point to their own
          *      internal data.
@@ -1280,11 +1109,7 @@
         if (cd_nelmts > H5Z_COMMON_CD_VALUES) {
             pline->filter[idx].cd_values = (unsigned *)H5MM_malloc(cd_nelmts * sizeof(unsigned));
             if (NULL == pline->filter[idx].cd_values)
-<<<<<<< HEAD
-                HGOTO_ERROR (H5E_RESOURCE, H5E_NOSPACE, FAIL, "memory allocation failed for filter")
-=======
                 HGOTO_ERROR(H5E_RESOURCE, H5E_NOSPACE, FAIL, "memory allocation failed for filter")
->>>>>>> 4d4eb4cd
         } /* end if */
         else
             pline->filter[idx].cd_values = pline->filter[idx]._cd_values;
@@ -1324,11 +1149,7 @@
 
     for (i = 0; i < H5Z_table_used_g; i++)
         if (H5Z_table_g[i].id == id)
-<<<<<<< HEAD
-            HGOTO_DONE ((int)i)
-=======
             HGOTO_DONE((int)i)
->>>>>>> 4d4eb4cd
 
 done:
     FUNC_LEAVE_NOAPI(ret_value)
@@ -1356,17 +1177,10 @@
 
     /* Get the index in the global table */
     if ((idx = H5Z_find_idx(id)) < 0)
-<<<<<<< HEAD
-        HGOTO_ERROR (H5E_PLINE, H5E_NOTFOUND, NULL, "required filter %d is not registered", id)
-
-    /* Set return value */
-    ret_value = H5Z_table_g+idx;
-=======
         HGOTO_ERROR(H5E_PLINE, H5E_NOTFOUND, NULL, "required filter %d is not registered", id)
 
     /* Set return value */
     ret_value = H5Z_table_g + idx;
->>>>>>> 4d4eb4cd
 
 done:
     FUNC_LEAVE_NOAPI(ret_value)
@@ -1416,21 +1230,12 @@
 
     FUNC_ENTER_NOAPI(FAIL)
 
-<<<<<<< HEAD
-    HDassert (0 == (flags & ~((unsigned)H5Z_FLAG_INVMASK)));
-    HDassert (filter_mask);
-    HDassert (nbytes && *nbytes>0);
-    HDassert (buf_size && *buf_size>0);
-    HDassert (buf && *buf);
-    HDassert (!pline || pline->nused<H5Z_MAX_NFILTERS);
-=======
     HDassert(0 == (flags & ~((unsigned)H5Z_FLAG_INVMASK)));
     HDassert(filter_mask);
     HDassert(nbytes && *nbytes>0);
     HDassert(buf_size && *buf_size>0);
     HDassert(buf && *buf);
     HDassert(!pline || pline->nused < H5Z_MAX_NFILTERS);
->>>>>>> 4d4eb4cd
 
     if (pline && (flags & H5Z_FLAG_REVERSE)) { /* Read */
         for (i = pline->nused; i > 0; --i) {
@@ -1451,15 +1256,11 @@
                 const H5Z_class2_t    *filter_info;
 
                 /* Try loading the filter */
-<<<<<<< HEAD
-                if (NULL != (filter_info = (const H5Z_class2_t *)H5PL_load(H5PL_TYPE_FILTER, (int)(pline->filter[idx].id)))) {
-=======
                 key.id = (int)(pline->filter[idx].id);
                 if(NULL != (filter_info = (const H5Z_class2_t *)H5PL_load(H5PL_TYPE_FILTER, key))) {
->>>>>>> 4d4eb4cd
                     /* Register the filter we loaded */
-                    if (H5Z_register(filter_info) < 0)
-                        HGOTO_ERROR (H5E_PLINE, H5E_CANTINIT, FAIL, "unable to register filter")
+                    if(H5Z_register(filter_info) < 0)
+                        HGOTO_ERROR(H5E_PLINE, H5E_CANTINIT, FAIL, "unable to register filter")
 
                     /* Search in the table of registered filters again to find the dynamic filter just loaded and registered */
                     if ((fclass_idx = H5Z_find_idx(pline->filter[idx].id)) < 0)
@@ -1497,13 +1298,8 @@
 #endif
 
             if (0 == new_nbytes) {
-<<<<<<< HEAD
-                if ((cb_struct.func && (H5Z_CB_FAIL == cb_struct.func (pline->filter[idx].id, *buf, *buf_size, cb_struct.op_data))) || !cb_struct.func)
-                    HGOTO_ERROR (H5E_PLINE, H5E_READERROR, FAIL, "filter returned failure during read")
-=======
                 if ((cb_struct.func && (H5Z_CB_FAIL == cb_struct.func(pline->filter[idx].id, *buf, *buf_size, cb_struct.op_data))) || !cb_struct.func)
                     HGOTO_ERROR(H5E_PLINE, H5E_READERROR, FAIL, "filter returned failure during read")
->>>>>>> 4d4eb4cd
 
                 *nbytes = *buf_size;
                 failed |= (unsigned)1 << idx;
@@ -1544,11 +1340,7 @@
             if (0 == new_nbytes) {
                 if (0 == (pline->filter[idx].flags & H5Z_FLAG_OPTIONAL)) {
                     if ((cb_struct.func && (H5Z_CB_FAIL == cb_struct.func (pline->filter[idx].id, *buf, *nbytes, cb_struct.op_data))) || !cb_struct.func)
-<<<<<<< HEAD
-                        HGOTO_ERROR (H5E_PLINE, H5E_WRITEERROR, FAIL, "filter returned failure")
-=======
                         HGOTO_ERROR(H5E_PLINE, H5E_WRITEERROR, FAIL, "filter returned failure")
->>>>>>> 4d4eb4cd
 
                     *nbytes = *buf_size;
                 }
@@ -1586,8 +1378,8 @@
 
     FUNC_ENTER_NOAPI(NULL)
 
-    HDassert (pline);
-    HDassert (filter >= 0 && filter <= H5Z_FILTER_MAX);
+    HDassert(pline);
+    HDassert(filter >= 0 && filter <= H5Z_FILTER_MAX);
 
     /* Locate the filter in the pipeline */
     for (idx = 0; idx < pline->nused; idx++)
@@ -1596,11 +1388,7 @@
 
     /* Check if the filter was not already in the pipeline */
     if (idx >= pline->nused)
-<<<<<<< HEAD
-        HGOTO_ERROR (H5E_PLINE, H5E_NOTFOUND, NULL, "filter not in pipeline")
-=======
         HGOTO_ERROR(H5E_PLINE, H5E_NOTFOUND, NULL, "filter not in pipeline")
->>>>>>> 4d4eb4cd
 
     /* Set return value */
     ret_value = &pline->filter[idx];
@@ -1630,8 +1418,8 @@
 
     FUNC_ENTER_NOAPI(FAIL)
 
-    HDassert (pline);
-    HDassert (filter >= 0 && filter <= H5Z_FILTER_MAX);
+    HDassert(pline);
+    HDassert(filter >= 0 && filter <= H5Z_FILTER_MAX);
 
     /* Locate the filter in the pipeline */
     for (idx = 0; idx < pline->nused; idx++)
@@ -1668,7 +1456,7 @@
     FUNC_ENTER_NOAPI(FAIL)
 
     /* Check args */
-    HDassert (pline);
+    HDassert(pline);
 
     /* Iterate through all the filters in pipeline */
     for (i = 0; i < pline->nused; i++) {
@@ -1679,11 +1467,7 @@
 
         /* Check if we didn't find the filter */
         if (j == H5Z_table_used_g)
-<<<<<<< HEAD
-            HGOTO_DONE (FALSE)
-=======
             HGOTO_DONE(FALSE)
->>>>>>> 4d4eb4cd
     } /* end for */
 
 done:
@@ -1711,8 +1495,8 @@
     FUNC_ENTER_NOAPI(FAIL)
 
     /* Check args */
-    HDassert (pline);
-    HDassert (filter >= 0 && filter <= H5Z_FILTER_MAX);
+    HDassert(pline);
+    HDassert(filter >= 0 && filter <= H5Z_FILTER_MAX);
 
     /* if the pipeline has no filters, just return */
     if (pline->nused == 0)
@@ -1737,17 +1521,6 @@
 
         /* filter was not found in the pipeline */
         if (!found)
-<<<<<<< HEAD
-            HGOTO_ERROR (H5E_PLINE, H5E_NOTFOUND, FAIL, "filter not in pipeline")
-
-        /* Free information for deleted filter */
-        if (pline->filter[idx].name && pline->filter[idx].name != pline->filter[idx]._name)
-            HDassert ((HDstrlen(pline->filter[idx].name) + 1) > H5Z_COMMON_NAME_LEN);
-        if (pline->filter[idx].name != pline->filter[idx]._name)
-            pline->filter[idx].name = (char *)H5MM_xfree(pline->filter[idx].name);
-        if (pline->filter[idx].cd_values && pline->filter[idx].cd_values != pline->filter[idx]._cd_values)
-            HDassert (pline->filter[idx].cd_nelmts > H5Z_COMMON_CD_VALUES);
-=======
             HGOTO_ERROR(H5E_PLINE, H5E_NOTFOUND, FAIL, "filter not in pipeline")
 
         /* Free information for deleted filter */
@@ -1757,7 +1530,6 @@
             pline->filter[idx].name = (char *)H5MM_xfree(pline->filter[idx].name);
         if (pline->filter[idx].cd_values && pline->filter[idx].cd_values != pline->filter[idx]._cd_values)
             HDassert(pline->filter[idx].cd_nelmts > H5Z_COMMON_CD_VALUES);
->>>>>>> 4d4eb4cd
         if (pline->filter[idx].cd_values != pline->filter[idx]._cd_values)
             pline->filter[idx].cd_values = (unsigned *)H5MM_xfree(pline->filter[idx].cd_values);
 
@@ -1834,11 +1606,7 @@
 
     /* Look up the filter class info */
     if (NULL == (fclass = H5Z_find(filter)))
-<<<<<<< HEAD
-        HGOTO_ERROR (H5E_PLINE, H5E_BADVALUE, FAIL, "Filter not defined")
-=======
         HGOTO_ERROR(H5E_PLINE, H5E_BADVALUE, FAIL, "Filter not defined")
->>>>>>> 4d4eb4cd
 
     /* Set the filter config flags for the application */
     if (filter_config_flags != NULL) {
