/* * * * * * * * * * * * * * * * * * * * * * * * * * * * * * * * * * * * * * *
 * Copyright by The HDF Group.                                               *
 * Copyright by the Board of Trustees of the University of Illinois.         *
 * All rights reserved.                                                      *
 *                                                                           *
 * This file is part of HDF5.  The full HDF5 copyright notice, including     *
 * terms governing use, modification, and redistribution, is contained in    *
 * the COPYING file, which can be found at the root of the source code       *
 * distribution tree, or in https://support.hdfgroup.org/ftp/HDF5/releases.  *
 * If you do not have access to either file, you may request a copy from     *
 * help@hdfgroup.org.                                                        *
 * * * * * * * * * * * * * * * * * * * * * * * * * * * * * * * * * * * * * * */

/*-------------------------------------------------------------------------
 *
 * Created:             H5Fquery.c
 *                      Jan 10 2008
 *                      Quincey Koziol <koziol@hdfgroup.org>
 *
 * Purpose:             File structure query routines.
 *
 *-------------------------------------------------------------------------
 */

/****************/
/* Module Setup */
/****************/

#include "H5Fmodule.h"        /* This source code file is part of the H5F module */


/***********/
/* Headers */
/***********/
#include "H5private.h"        /* Generic Functions            */
#include "H5Eprivate.h"       /* Error handling              */
#include "H5Fpkg.h"           /* File access                */
#include "H5FDprivate.h"      /* File drivers                */


/****************/
/* Local Macros */
/****************/


/******************/
/* Local Typedefs */
/******************/


/********************/
/* Package Typedefs */
/********************/


/********************/
/* Local Prototypes */
/********************/


/*********************/
/* Package Variables */
/*********************/


/*****************************/
/* Library Private Variables */
/*****************************/


/*******************/
/* Local Variables */
/*******************/



/*-------------------------------------------------------------------------
 * Function: H5F_get_intent
 *
 * Purpose:  Quick and dirty routine to retrieve the file's 'intent' flags
 *           (Mainly added to stop non-file routines from poking about in the
 *           H5F_t data structure)
 *
 * Return:   'intent' on success/abort on failure (shouldn't fail)
 *-------------------------------------------------------------------------
 */
unsigned
H5F_get_intent(const H5F_t *f)
{
    /* Use FUNC_ENTER_NOAPI_NOINIT_NOERR here to avoid performance issues */
    FUNC_ENTER_NOAPI_NOINIT_NOERR

    HDassert(f);

    FUNC_LEAVE_NOAPI(f->shared->flags)
} /* end H5F_get_intent() */


/*-------------------------------------------------------------------------
<<<<<<< HEAD
 * Function:	H5F_get_low_bound
 *
 * Purpose:	Quick and dirty routine to retrieve the file's low_bound.
 *          (Mainly added to stop non-file routines from poking about in the
 *          H5F_t data structure)
 *
 * Return:	low_bound on success/abort on failure (shouldn't fail)
 *
 * Programmer:	Vailin Choi; June 2016
 *
 *-------------------------------------------------------------------------
 */
unsigned
H5F_get_low_bound(const H5F_t *f)
{
    /* Use FUNC_ENTER_NOAPI_NOINIT_NOERR here to avoid performance issues */
    FUNC_ENTER_NOAPI_NOINIT_NOERR

    HDassert(f);

    FUNC_LEAVE_NOAPI(f->shared->low_bound)
} /* end H5F_get_low_bound() */


/*-------------------------------------------------------------------------
 * Function:	H5F_get_high_bound
 *
 * Purpose:	Quick and dirty routine to retrieve the file's high_bound.
 *          (Mainly added to stop non-file routines from poking about in the
 *          H5F_t data structure)
 *
 * Return:	high_bound on success/abort on failure (shouldn't fail)
 *
 * Programmer:	Vailin Choi; June 2016
 *
 *-------------------------------------------------------------------------
 */
unsigned
H5F_get_high_bound(const H5F_t *f)
{
    /* Use FUNC_ENTER_NOAPI_NOINIT_NOERR here to avoid performance issues */
    FUNC_ENTER_NOAPI_NOINIT_NOERR

    HDassert(f);

    FUNC_LEAVE_NOAPI(f->shared->high_bound)
} /* end H5F_get_high_bound() */


/*-------------------------------------------------------------------------
 * Function:	H5F_get_open_name
 *
 * Purpose:	Retrieve the name used to open a file.
 *
 * Return:	Success:	The name of the file.
 * 		Failure:	? (should not happen)
=======
 * Function: H5F_get_open_name
>>>>>>> f3fd3f29
 *
 * Purpose:  Retrieve the name used to open a file.
 *
 * Return:   Success:    The name of the file.
 *           Failure:    ? (should not happen)
 *-------------------------------------------------------------------------
 */
char *
H5F_get_open_name(const H5F_t *f)
{
    /* Use FUNC_ENTER_NOAPI_NOINIT_NOERR here to avoid performance issues */
    FUNC_ENTER_NOAPI_NOINIT_NOERR

    HDassert(f);
    HDassert(f->open_name);

    FUNC_LEAVE_NOAPI(f->open_name)
} /* end H5F_get_open_name() */


/*-------------------------------------------------------------------------
 * Function: H5F_get_actual_name
 *
 * Purpose:  Retrieve the actual name of a file, after resolving symlinks, etc.
 *
 * Return:   Success:    The name of the file.
 *           Failure:    ? (should not happen)
 *-------------------------------------------------------------------------
 */
char *
H5F_get_actual_name(const H5F_t *f)
{
    /* Use FUNC_ENTER_NOAPI_NOINIT_NOERR here to avoid performance issues */
    FUNC_ENTER_NOAPI_NOINIT_NOERR

    HDassert(f);
    HDassert(f->actual_name);

    FUNC_LEAVE_NOAPI(f->actual_name)
} /* end H5F_get_actual_name() */


/*-------------------------------------------------------------------------
 * Function: H5F_get_extpath
 *
 * Purpose:  Retrieve the file's 'extpath' flags
 *           This is used by H5L_extern_traverse() and H5D_build_extfile_prefix() to retrieve the main file's location
 *           when searching the target file.
 *
 * Return:   'extpath' on success/abort on failure (shouldn't fail)
 *-------------------------------------------------------------------------
 */
char *
H5F_get_extpath(const H5F_t *f)
{
    /* Use FUNC_ENTER_NOAPI_NOINIT_NOERR here to avoid performance issues */
    FUNC_ENTER_NOAPI_NOINIT_NOERR

    HDassert(f);
    HDassert(f->extpath);

    FUNC_LEAVE_NOAPI(f->extpath)
} /* end H5F_get_extpath() */


/*-------------------------------------------------------------------------
 * Function: H5F_get_shared
 *
 * Purpose:  Retrieve the file's 'shared' pointer
 *
 * Return:   'shared' on success/abort on failure (shouldn't fail)
 *-------------------------------------------------------------------------
 */
H5F_file_t *
H5F_get_shared(const H5F_t *f)
{
    /* Use FUNC_ENTER_NOAPI_NOINIT_NOERR here to avoid performance issues */
    FUNC_ENTER_NOAPI_NOINIT_NOERR

    HDassert(f);

    FUNC_LEAVE_NOAPI(f->shared)
} /* end H5F_get_shared() */


/*-------------------------------------------------------------------------
 * Function: H5F_same_shared
 *
 * Purpose:  Determine if two files have the same shared file pointer
 *
 * Return:   TRUE/FALSE on success/abort on failure (shouldn't fail)
 *-------------------------------------------------------------------------
 */
hbool_t
H5F_same_shared(const H5F_t *f1, const H5F_t *f2)
{
    /* Use FUNC_ENTER_NOAPI_NOINIT_NOERR here to avoid performance issues */
    FUNC_ENTER_NOAPI_NOINIT_NOERR

    HDassert(f1);
    HDassert(f1->shared);
    HDassert(f2);
    HDassert(f2->shared);

    FUNC_LEAVE_NOAPI(f1->shared == f2->shared)
} /* end H5F_same_shared() */


/*-------------------------------------------------------------------------
 * Function: H5F_get_nopen_objs
 *
 * Purpose:  Retrieve the file's 'nopen_objs' value
 *
 * Return:   'nopen_objs' on success/abort on failure (shouldn't fail)
 *-------------------------------------------------------------------------
 */
unsigned
H5F_get_nopen_objs(const H5F_t *f)
{
    /* Use FUNC_ENTER_NOAPI_NOINIT_NOERR here to avoid performance issues */
    FUNC_ENTER_NOAPI_NOINIT_NOERR

    HDassert(f);

    FUNC_LEAVE_NOAPI(f->nopen_objs)
} /* end H5F_get_nopen_objs() */


/*-------------------------------------------------------------------------
 * Function: H5F_get_file_id
 *
 * Purpose:  Retrieve the file's 'file_id' value
 *
 * Return:   'file_id' on success/abort on failure (shouldn't fail)
 *-------------------------------------------------------------------------
 */
hid_t
H5F_get_file_id(const H5F_t *f)
{
    /* Use FUNC_ENTER_NOAPI_NOINIT_NOERR here to avoid performance issues */
    FUNC_ENTER_NOAPI_NOINIT_NOERR

    HDassert(f);

    FUNC_LEAVE_NOAPI(f->file_id)
} /* end H5F_get_file_id() */


/*-------------------------------------------------------------------------
 * Function: H5F_get_parent
 *
 * Purpose:  Retrieve the file's 'parent' pointer
 *
 * Return:   'parent' on success/abort on failure (shouldn't fail)
 *-------------------------------------------------------------------------
 */
H5F_t *
H5F_get_parent(const H5F_t *f)
{
    /* Use FUNC_ENTER_NOAPI_NOINIT_NOERR here to avoid performance issues */
    FUNC_ENTER_NOAPI_NOINIT_NOERR

    HDassert(f);

    FUNC_LEAVE_NOAPI(f->parent)
} /* end H5F_get_parent() */


/*-------------------------------------------------------------------------
 * Function: H5F_get_nmounts
 *
 * Purpose:  Retrieve the file's 'nmounts' value
 *
 * Return:   'nmounts' on success/abort on failure (shouldn't fail)
 *-------------------------------------------------------------------------
 */
unsigned
H5F_get_nmounts(const H5F_t *f)
{
    /* Use FUNC_ENTER_NOAPI_NOINIT_NOERR here to avoid performance issues */
    FUNC_ENTER_NOAPI_NOINIT_NOERR

    HDassert(f);

    FUNC_LEAVE_NOAPI(f->nmounts)
} /* end H5F_get_nmounts() */


/*-------------------------------------------------------------------------
 * Function: H5F_get_read_attempts
 *
 * Purpose:  Retrieve the file's 'read_attempts' value
 *
 * Return:   '# of read attempts' on success/abort on failure (shouldn't fail)
 *-------------------------------------------------------------------------
 */
unsigned
H5F_get_read_attempts(const H5F_t *f)
{
    /* Use FUNC_ENTER_NOAPI_NOINIT_NOERR here to avoid performance issues */
    FUNC_ENTER_NOAPI_NOINIT_NOERR

    HDassert(f);

    FUNC_LEAVE_NOAPI(f->shared->read_attempts)
} /* end H5F_get_read_attempts() */


/*-------------------------------------------------------------------------
 * Function: H5F_get_fcpl
 *
 * Purpose:  Retrieve the value of a file's FCPL.
 *
 * Return:   Success:    The FCPL for the file.
 *           Failure:    ? (should not happen)
 *-------------------------------------------------------------------------
 */
hid_t
H5F_get_fcpl(const H5F_t *f)
{
    /* Use FUNC_ENTER_NOAPI_NOINIT_NOERR here to avoid performance issues */
    FUNC_ENTER_NOAPI_NOINIT_NOERR

    HDassert(f);
    HDassert(f->shared);

    FUNC_LEAVE_NOAPI(f->shared->fcpl_id)
} /* end H5F_get_fcpl() */


/*-------------------------------------------------------------------------
 * Function: H5F_sizeof_addr
 *
 * Purpose:  Quick and dirty routine to retrieve the size of the file's size_t
 *           (Mainly added to stop non-file routines from poking about in the
 *           H5F_t data structure)
 *
 * Return:   'sizeof_addr' on success/abort on failure (shouldn't fail)
 *-------------------------------------------------------------------------
 */
uint8_t
H5F_sizeof_addr(const H5F_t *f)
{
    /* Use FUNC_ENTER_NOAPI_NOINIT_NOERR here to avoid performance issues */
    FUNC_ENTER_NOAPI_NOINIT_NOERR

    HDassert(f);
    HDassert(f->shared);

    FUNC_LEAVE_NOAPI(f->shared->sizeof_addr)
} /* end H5F_sizeof_addr() */


/*-------------------------------------------------------------------------
 * Function: H5F_sizeof_size
 *
 * Purpose:  Quick and dirty routine to retrieve the size of the file's off_t
 *           (Mainly added to stop non-file routines from poking about in the
 *           H5F_t data structure)
 *
 * Return:   'sizeof_size' on success/abort on failure (shouldn't fail)
 *-------------------------------------------------------------------------
 */
uint8_t
H5F_sizeof_size(const H5F_t *f)
{
    /* Use FUNC_ENTER_NOAPI_NOINIT_NOERR here to avoid performance issues */
    FUNC_ENTER_NOAPI_NOINIT_NOERR

    HDassert(f);
    HDassert(f->shared);

    FUNC_LEAVE_NOAPI(f->shared->sizeof_size)
} /* H5F_sizeof_size() */


/*-------------------------------------------------------------------------
 * Function: H5F_get_sohm_addr
 *
 * Purpose:  Retrieve the file's 'sohm_addr' value
 *
 * Return:   'sohm_addr' on success/abort on failure (shouldn't fail)
 *-------------------------------------------------------------------------
 */
haddr_t
H5F_get_sohm_addr(const H5F_t *f)
{
    /* Use FUNC_ENTER_NOAPI_NOINIT_NOERR here to avoid performance issues */
    FUNC_ENTER_NOAPI_NOINIT_NOERR

    HDassert(f);
    HDassert(f->shared);

    FUNC_LEAVE_NOAPI(f->shared->sohm_addr)
} /* end H5F_get_sohm_addr() */


/*-------------------------------------------------------------------------
 * Function: H5F_get_sohm_vers
 *
 * Purpose:  Retrieve the file's 'sohm_vers' value
 *
 * Return:   'sohm_vers' on success/abort on failure (shouldn't fail)
 *-------------------------------------------------------------------------
 */
unsigned
H5F_get_sohm_vers(const H5F_t *f)
{
    /* Use FUNC_ENTER_NOAPI_NOINIT_NOERR here to avoid performance issues */
    FUNC_ENTER_NOAPI_NOINIT_NOERR

    HDassert(f);
    HDassert(f->shared);

    FUNC_LEAVE_NOAPI(f->shared->sohm_vers)
} /* end H5F_get_sohm_vers() */


/*-------------------------------------------------------------------------
 * Function: H5F_get_sohm_nindexes
 *
 * Purpose:  Retrieve the file's 'sohm_nindexes' value
 *
 * Return:   'sohm_nindexes' on success/abort on failure (shouldn't fail)
 *-------------------------------------------------------------------------
 */
unsigned
H5F_get_sohm_nindexes(const H5F_t *f)
{
    /* Use FUNC_ENTER_NOAPI_NOINIT_NOERR here to avoid performance issues */
    FUNC_ENTER_NOAPI_NOINIT_NOERR

    HDassert(f);
    HDassert(f->shared);

    FUNC_LEAVE_NOAPI(f->shared->sohm_nindexes)
} /* end H5F_get_sohm_nindexes() */


/*-------------------------------------------------------------------------
 * Function: H5F_sym_leaf_k
 *
 * Purpose:  Replaced a macro to retrieve the symbol table leaf size,
 *           now that the generic properties are being used to store
 *           the values.
 *
 * Return:   Success:    Non-negative, and the symbol table leaf size is
 *                              returned.
 *           Failure:    Negative (should not happen)
 *-------------------------------------------------------------------------
 */
unsigned
H5F_sym_leaf_k(const H5F_t *f)
{
    /* Use FUNC_ENTER_NOAPI_NOINIT_NOERR here to avoid performance issues */
    FUNC_ENTER_NOAPI_NOINIT_NOERR

    HDassert(f);
    HDassert(f->shared);
    HDassert(f->shared->sblock);

    FUNC_LEAVE_NOAPI(f->shared->sblock->sym_leaf_k)
} /* end H5F_sym_leaf_k() */


/*-------------------------------------------------------------------------
 * Function: H5F_Kvalue
 *
 * Purpose:  Replaced a macro to retrieve a B-tree key value for a certain
 *           type, now that the generic properties are being used to store
 *           the B-tree values.
 *
 * Return:   Success:    Non-negative, and the B-tree key value is
 *                              returned.
 *           Failure:    Negative (should not happen)
 *-------------------------------------------------------------------------
 */
unsigned
H5F_Kvalue(const H5F_t *f, const H5B_class_t *type)
{
    /* Use FUNC_ENTER_NOAPI_NOINIT_NOERR here to avoid performance issues */
    FUNC_ENTER_NOAPI_NOINIT_NOERR

    HDassert(f);
    HDassert(f->shared);
    HDassert(f->shared->sblock);
    HDassert(type);

    FUNC_LEAVE_NOAPI(f->shared->sblock->btree_k[type->id])
} /* end H5F_Kvalue() */


/*-------------------------------------------------------------------------
 * Function: H5F_get_nrefs
 *
 * Purpose:  Retrieve the file's 'nrefs' value
 *
 * Return:   'nrefs' on success/abort on failure (shouldn't fail)
 *-------------------------------------------------------------------------
 */
unsigned
H5F_get_nrefs(const H5F_t *f)
{
    /* Use FUNC_ENTER_NOAPI_NOINIT_NOERR here to avoid performance issues */
    FUNC_ENTER_NOAPI_NOINIT_NOERR

    HDassert(f);
    HDassert(f->shared);

    FUNC_LEAVE_NOAPI(f->shared->nrefs)
} /* end H5F_get_nrefs() */


/*-------------------------------------------------------------------------
 * Function: H5F_rdcc_nslots
 *
 * Purpose:  Replaced a macro to retrieve the raw data cache number of slots,
 *           now that the generic properties are being used to store
 *           the values.
 *
 * Return:   Success:    Non-negative, and the raw data cache number of
 *                              of slots is returned.
 *           Failure:    Negative (should not happen)
 *-------------------------------------------------------------------------
 */
size_t
H5F_rdcc_nslots(const H5F_t *f)
{
    /* Use FUNC_ENTER_NOAPI_NOINIT_NOERR here to avoid performance issues */
    FUNC_ENTER_NOAPI_NOINIT_NOERR

    HDassert(f);
    HDassert(f->shared);

    FUNC_LEAVE_NOAPI(f->shared->rdcc_nslots)
} /* end H5F_rdcc_nelmts() */


/*-------------------------------------------------------------------------
 * Function: H5F_rdcc_nbytes
 *
 * Purpose:  Replaced a macro to retrieve the raw data cache number of bytes,
 *           now that the generic properties are being used to store
 *           the values.
 *
 * Return:   Success:    Non-negative, and the raw data cache number of
 *                              of bytes is returned.
 *           Failure:    Negative (should not happen)
 *-------------------------------------------------------------------------
 */
size_t
H5F_rdcc_nbytes(const H5F_t *f)
{
    /* Use FUNC_ENTER_NOAPI_NOINIT_NOERR here to avoid performance issues */
    FUNC_ENTER_NOAPI_NOINIT_NOERR

    HDassert(f);
    HDassert(f->shared);

    FUNC_LEAVE_NOAPI(f->shared->rdcc_nbytes)
} /* end H5F_rdcc_nbytes() */


/*-------------------------------------------------------------------------
 * Function: H5F_rdcc_w0
 *
 * Purpose:  Replaced a macro to retrieve the raw data cache 'w0' value
 *           now that the generic properties are being used to store
 *           the values.
 *
 * Return:   Success:    Non-negative, and the raw data cache 'w0' value
 *                              is returned.
 *           Failure:    Negative (should not happen)
 *-------------------------------------------------------------------------
 */
double
H5F_rdcc_w0(const H5F_t *f)
{
    /* Use FUNC_ENTER_NOAPI_NOINIT_NOERR here to avoid performance issues */
    FUNC_ENTER_NOAPI_NOINIT_NOERR

    HDassert(f);
    HDassert(f->shared);

    FUNC_LEAVE_NOAPI(f->shared->rdcc_w0)
} /* end H5F_rdcc_w0() */


/*-------------------------------------------------------------------------
 * Function: H5F_get_base_addr
 *
 * Purpose:  Quick and dirty routine to retrieve the file's 'base_addr' value
 *           (Mainly added to stop non-file routines from poking about in the
 *           H5F_t data structure)
 *
 * Return:   Non-negative on success/Negative on failure
 *-------------------------------------------------------------------------
 */
haddr_t
H5F_get_base_addr(const H5F_t *f)
{
    /* Use FUNC_ENTER_NOAPI_NOINIT_NOERR here to avoid performance issues */
    FUNC_ENTER_NOAPI_NOINIT_NOERR

    HDassert(f);
    HDassert(f->shared);
    HDassert(f->shared->sblock);

    FUNC_LEAVE_NOAPI(f->shared->sblock->base_addr)
} /* end H5F_get_base_addr() */


/*-------------------------------------------------------------------------
 * Function: H5F_grp_btree_shared
 *
 * Purpose:  Replaced a macro to retrieve the shared B-tree node info
 *           now that the generic properties are being used to store
 *           the values.
 *
 * Return:   Success:    Non-void, and the shared B-tree node info
 *                              is returned.
 *           Failure:    void (should not happen)
 *-------------------------------------------------------------------------
 */
H5UC_t *
H5F_grp_btree_shared(const H5F_t *f)
{
    /* Use FUNC_ENTER_NOAPI_NOINIT_NOERR here to avoid performance issues */
    FUNC_ENTER_NOAPI_NOINIT_NOERR

    HDassert(f);
    HDassert(f->shared);

    FUNC_LEAVE_NOAPI(f->shared->grp_btree_shared)
} /* end H5F_grp_btree_shared() */


/*-------------------------------------------------------------------------
 * Function: H5F_sieve_buf_size
 *
 * Purpose:  Replaced a macro to retrieve the dataset sieve buffer size
 *           now that the generic properties are being used to store
 *           the values.
 *
 * Return:   Success:    Non-void, and the dataset sieve buffer size
 *                              is returned.
 *           Failure:    void (should not happen)
 *-------------------------------------------------------------------------
 */
size_t
H5F_sieve_buf_size(const H5F_t *f)
{
    /* Use FUNC_ENTER_NOAPI_NOINIT_NOERR here to avoid performance issues */
    FUNC_ENTER_NOAPI_NOINIT_NOERR

    HDassert(f);
    HDassert(f->shared);

    FUNC_LEAVE_NOAPI(f->shared->sieve_buf_size)
} /* end H5F_sieve_buf_size() */


/*-------------------------------------------------------------------------
 * Function: H5F_gc_ref
 *
 * Purpose:  Replaced a macro to retrieve the "garbage collect
 *           references flag" now that the generic properties are being used
 *           to store the values.
 *
 * Return:   Success:    The "garbage collect references flag"
 *                              is returned.
 *           Failure:    (should not happen)
 *-------------------------------------------------------------------------
 */
unsigned
H5F_gc_ref(const H5F_t *f)
{
    /* Use FUNC_ENTER_NOAPI_NOINIT_NOERR here to avoid performance issues */
    FUNC_ENTER_NOAPI_NOINIT_NOERR

    HDassert(f);
    HDassert(f->shared);

    FUNC_LEAVE_NOAPI(f->shared->gc_ref)
} /* end H5F_gc_ref() */


/*-------------------------------------------------------------------------
<<<<<<< HEAD
 * Function:	H5F_get_fc_degree
 *
 * Purpose:	Retrieve the 'file close degree' for the file.
 *
 * Return:	Success:	Non-negative, the 'file close degree'
=======
 * Function: H5F_use_latest_flags
 *
 * Purpose:  Retrieve the 'latest version support' for the file.
 *
 * Return:   Success:    Non-negative, the requested 'version support'
 *           Failure:    (can't happen)
 *-------------------------------------------------------------------------
 */
unsigned
H5F_use_latest_flags(const H5F_t *f, unsigned fl)
{
    /* Use FUNC_ENTER_NOAPI_NOINIT_NOERR here to avoid performance issues */
    FUNC_ENTER_NOAPI_NOINIT_NOERR

    HDassert(f);
    HDassert(f->shared);

    FUNC_LEAVE_NOAPI(f->shared->latest_flags & (fl))
} /* end H5F_use_latest_flags() */


/*-------------------------------------------------------------------------
 * Function: H5F_get_fc_degree
>>>>>>> f3fd3f29
 *
 * Purpose:  Retrieve the 'file close degree' for the file.
 *
 * Return:   Success:    Non-negative, the 'file close degree'
 *           Failure:    (can't happen)
 *-------------------------------------------------------------------------
 */
H5F_close_degree_t
H5F_get_fc_degree(const H5F_t *f)
{
    /* Use FUNC_ENTER_NOAPI_NOINIT_NOERR here to avoid performance issues */
    FUNC_ENTER_NOAPI_NOINIT_NOERR

    HDassert(f);
    HDassert(f->shared);

    FUNC_LEAVE_NOAPI(f->shared->fc_degree)
} /* end H5F_get_fc_degree() */


/*-------------------------------------------------------------------------
 * Function:    H5F_get_evict_on_close
 *
 * Purpose:     Checks if evict-on-close is desired for objects in the
 *              file.
 *
 * Return:      Success:    Flag indicating whether the evict-on-close
 *                          property was set for the file.
 *              Failure:    (can't happen)
 *-------------------------------------------------------------------------
 */
hbool_t
H5F_get_evict_on_close(const H5F_t *f)
{
    /* Use FUNC_ENTER_NOAPI_NOINIT_NOERR here to avoid performance issues */
    FUNC_ENTER_NOAPI_NOINIT_NOERR

    HDassert(f);
    HDassert(f->shared);

    FUNC_LEAVE_NOAPI(f->shared->evict_on_close)
} /* end H5F_get_evict_on_close() */


/*-------------------------------------------------------------------------
 * Function: H5F_store_msg_crt_idx
 *
 * Purpose:  Retrieve the 'store message creation index' flag for the file.
 *
 * Return:   Success:    Non-negative, the 'store message creation index' flag
 *           Failure:    (can't happen)
 *-------------------------------------------------------------------------
 */
hbool_t
H5F_store_msg_crt_idx(const H5F_t *f)
{
    /* Use FUNC_ENTER_NOAPI_NOINIT_NOERR here to avoid performance issues */
    FUNC_ENTER_NOAPI_NOINIT_NOERR

    HDassert(f);
    HDassert(f->shared);

    FUNC_LEAVE_NOAPI(f->shared->store_msg_crt_idx)
} /* end H5F_store_msg_crt_idx() */


/*-------------------------------------------------------------------------
 * Function: H5F_has_feature
 *
 * Purpose:  Check if a file has a particular feature enabled
 *
 * Return:   Success:    Non-negative - TRUE or FALSE
 *           Failure:    Negative (should not happen)
 *-------------------------------------------------------------------------
 */
hbool_t
H5F_has_feature(const H5F_t *f, unsigned feature)
{
    /* Use FUNC_ENTER_NOAPI_NOINIT_NOERR here to avoid performance issues */
    FUNC_ENTER_NOAPI_NOINIT_NOERR

    HDassert(f);
    HDassert(f->shared);

    FUNC_LEAVE_NOAPI((hbool_t)(f->shared->lf->feature_flags&feature))
} /* end H5F_has_feature() */


/*-------------------------------------------------------------------------
 * Function: H5F_get_driver_id
 *
 * Purpose:  Quick and dirty routine to retrieve the file's 'driver_id' value
 *           (Mainly added to stop non-file routines from poking about in the
 *           H5F_t data structure)
 *
 * Return:   'driver_id' on success/abort on failure (shouldn't fail)
 *-------------------------------------------------------------------------
 */
hid_t
H5F_get_driver_id(const H5F_t *f)
{
    /* Use FUNC_ENTER_NOAPI_NOINIT_NOERR here to avoid performance issues */
    FUNC_ENTER_NOAPI_NOINIT_NOERR

    HDassert(f);
    HDassert(f->shared);
    HDassert(f->shared->lf);

    FUNC_LEAVE_NOAPI(f->shared->lf->driver_id)
} /* end H5F_get_driver_id() */


/*-------------------------------------------------------------------------
 * Function: H5F_get_fileno
 *
 * Purpose:  Quick and dirty routine to retrieve the file's 'fileno' value
 *           (Mainly added to stop non-file routines from poking about in the
 *           H5F_t data structure)
 *
 * Return:   Non-negative on success/Negative on failure
 *-------------------------------------------------------------------------
 */
herr_t
H5F_get_fileno(const H5F_t *f, unsigned long *filenum)
{
    herr_t    ret_value = SUCCEED;

    FUNC_ENTER_NOAPI(FAIL)

    HDassert(f);
    HDassert(f->shared);
    HDassert(f->shared->lf);
    HDassert(filenum);

    /* Retrieve the file's serial number */
    if(H5FD_get_fileno(f->shared->lf, filenum) < 0)
    HGOTO_ERROR(H5E_FILE, H5E_BADRANGE, FAIL, "can't retrieve fileno")

done:
    FUNC_LEAVE_NOAPI(ret_value)
} /* end H5F_get_fileno() */


/*-------------------------------------------------------------------------
 * Function: H5F_get_eoa
 *
 * Purpose:  Quick and dirty routine to retrieve the file's 'eoa' value
 *
 * Return:   Non-negative on success/Negative on failure
 *-------------------------------------------------------------------------
 */
haddr_t
H5F_get_eoa(const H5F_t *f, H5FD_mem_t type)
{
    haddr_t    ret_value = HADDR_UNDEF;        /* Return value */

    FUNC_ENTER_NOAPI(HADDR_UNDEF)

    HDassert(f);
    HDassert(f->shared);

    /* Dispatch to driver */
    if(HADDR_UNDEF == (ret_value = H5FD_get_eoa(f->shared->lf, type)))
    HGOTO_ERROR(H5E_VFL, H5E_CANTINIT, HADDR_UNDEF, "driver get_eoa request failed")

done:
    FUNC_LEAVE_NOAPI(ret_value)
} /* end H5F_get_eoa() */


/*-------------------------------------------------------------------------
 * Function:    H5F_get_vfd_handle
 *
 * Purpose:     Returns a pointer to the file handle of the low-level file
 *              driver.  This is the private function for H5Fget_vfd_handle.
 *
 * Return:      Success:        Non-negative.
 *              Failure:        negative.
 *-------------------------------------------------------------------------
 */
herr_t
H5F_get_vfd_handle(const H5F_t *file, hid_t fapl, void **file_handle)
{
    herr_t ret_value = SUCCEED;         /* Return value */

    FUNC_ENTER_NOAPI(FAIL)

    /* Sanity check */
    HDassert(file);
    HDassert(file_handle);

    /* Get the VFD handle */
    if(H5FD_get_vfd_handle(file->shared->lf, fapl, file_handle) < 0)
        HGOTO_ERROR(H5E_FILE, H5E_CANTGET, FAIL, "can't get file handle for file driver")

done:
    FUNC_LEAVE_NOAPI(ret_value)
} /* end H5F_get_vfd_handle() */


/*-------------------------------------------------------------------------
 * Function: H5F_is_tmp_addr
 *
 * Purpose:  Quick and dirty routine to determine if an address is in
 *           the 'temporary' file space.
 *           (Mainly added to stop non-file routines from poking about in the
 *           H5F_t data structure)
 *
 * Return:   TRUE/FALSE on success/abort on failure (shouldn't fail)
 *-------------------------------------------------------------------------
 */
hbool_t
H5F_is_tmp_addr(const H5F_t *f, haddr_t addr)
{
    /* Use FUNC_ENTER_NOAPI_NOINIT_NOERR here to avoid performance issues */
    FUNC_ENTER_NOAPI_NOINIT_NOERR

    HDassert(f);
    HDassert(f->shared);

    FUNC_LEAVE_NOAPI(H5F_addr_le(f->shared->tmp_addr, addr))
} /* end H5F_is_tmp_addr() */


/*-------------------------------------------------------------------------
 * Function: H5F_use_tmp_space
 *
 * Purpose:  Quick and dirty routine to determine if using temporary
 *           file space is allowed for this file.
 *           (Mainly added to stop non-file routines from poking about in the
 *           H5F_t data structure)
 *
 * Return:   TRUE/FALSE on success/abort on failure (shouldn't fail)
 *-------------------------------------------------------------------------
 */
hbool_t
H5F_use_tmp_space(const H5F_t *f)
{
    /* Use FUNC_ENTER_NOAPI_NOINIT_NOERR here to avoid performance issues */
    FUNC_ENTER_NOAPI_NOINIT_NOERR

    HDassert(f);
    HDassert(f->shared);

    FUNC_LEAVE_NOAPI(f->shared->use_tmp_space)
} /* end H5F_use_tmp_space() */

#ifdef H5_HAVE_PARALLEL

/*-------------------------------------------------------------------------
 * Function: H5F_coll_md_read
 *
 * Purpose:  Retrieve the 'collective metadata reads' flag for the file.
 *
 * Return:   Success:    Non-negative, the 'collective metadata reads' flag
 *           Failure:    (can't happen)
 *-------------------------------------------------------------------------
 */
H5P_coll_md_read_flag_t
H5F_coll_md_read(const H5F_t *f)
{
    /* Use FUNC_ENTER_NOAPI_NOINIT_NOERR here to avoid performance issues */
    FUNC_ENTER_NOAPI_NOINIT_NOERR

    HDassert(f);

    FUNC_LEAVE_NOAPI(f->coll_md_read)
} /* end H5F_coll_md_read() */
#endif /* H5_HAVE_PARALLEL */


/*-------------------------------------------------------------------------
 * Function: H5F_use_mdc_logging
 *
 * Purpose:  Quick and dirty routine to determine if using MDC logging
 *           is enabled for this file.
 *           (Mainly added to stop non-file routines from poking about in the
 *           H5F_t data structure)
 *
 * Return:   TRUE/FALSE on success/abort on failure (shouldn't fail)
 *-------------------------------------------------------------------------
 */
hbool_t
H5F_use_mdc_logging(const H5F_t *f)
{
    /* Use FUNC_ENTER_NOAPI_NOINIT_NOERR here to avoid performance issues */
    FUNC_ENTER_NOAPI_NOINIT_NOERR

    HDassert(f);
    HDassert(f->shared);

    FUNC_LEAVE_NOAPI(f->shared->use_mdc_logging)
} /* end H5F_use_mdc_logging() */


/*-------------------------------------------------------------------------
 * Function: H5F_start_mdc_log_on_access
 *
 * Purpose:  Quick and dirty routine to determine if we should start MDC
 *           logging on access for this file.
 *           (Mainly added to stop non-file routines from poking about in the
 *           H5F_t data structure)
 *
 * Return:   TRUE/FALSE on success/abort on failure (shouldn't fail)
 *-------------------------------------------------------------------------
 */
hbool_t
H5F_start_mdc_log_on_access(const H5F_t *f)
{
    /* Use FUNC_ENTER_NOAPI_NOINIT_NOERR here to avoid performance issues */
    FUNC_ENTER_NOAPI_NOINIT_NOERR

    HDassert(f);
    HDassert(f->shared);

    FUNC_LEAVE_NOAPI(f->shared->start_mdc_log_on_access)
} /* end H5F_start_mdc_log_on_access() */


/*-------------------------------------------------------------------------
 * Function: H5F_mdc_log_location
 *
 * Purpose:  Quick and dirty routine to retrieve the MDC log location
 *           for this file.
 *           (Mainly added to stop non-file routines from poking about in the
 *           H5F_t data structure)
 *
 * Return:   TRUE/FALSE on success/abort on failure (shouldn't fail)
 *-------------------------------------------------------------------------
 */
char *
H5F_mdc_log_location(const H5F_t *f)
{
    /* Use FUNC_ENTER_NOAPI_NOINIT_NOERR here to avoid performance issues */
    FUNC_ENTER_NOAPI_NOINIT_NOERR

    HDassert(f);
    HDassert(f->shared);

    FUNC_LEAVE_NOAPI(f->shared->mdc_log_location)
} /* end H5F_mdc_log_location() */


/*-------------------------------------------------------------------------
 * Function: H5F_get_alignment
 *
 * Purpose:  Retrieve the 'alignment' for the file.
 *
 * Return:   Success:    Non-negative, the 'alignment'
 *           Failure:    (can't happen)
 *-------------------------------------------------------------------------
 */
hsize_t
H5F_get_alignment(const H5F_t *f)
{
    /* Use FUNC_ENTER_NOAPI_NOINIT_NOERR here to avoid performance issues */
    FUNC_ENTER_NOAPI_NOINIT_NOERR

    HDassert(f);
    HDassert(f->shared);

    FUNC_LEAVE_NOAPI(f->shared->alignment)
} /* end H5F_get_alignment() */


/*-------------------------------------------------------------------------
 * Function: H5F_get_threshold
 *
 * Purpose:  Retrieve the 'threshold' for alignment in the file.
 *
 * Return:   Success:    Non-negative, the 'threshold'
 *           Failure:    (can't happen)
 *-------------------------------------------------------------------------
 */
hsize_t
H5F_get_threshold(const H5F_t *f)
{
    /* Use FUNC_ENTER_NOAPI_NOINIT_NOERR here to avoid performance issues */
    FUNC_ENTER_NOAPI_NOINIT_NOERR

    HDassert(f);
    HDassert(f->shared);

    FUNC_LEAVE_NOAPI(f->shared->threshold)
} /* end H5F_get_threshold() */


/*-------------------------------------------------------------------------
 * Function: H5F_get_pgend_meta_thres
 *
 * Purpose:  Retrieve the 'page end meta threshold size' for the file.
 *
 * Return:   Success:    Non-negative, the 'pgend_meta_thres'
 *           Failure:    (can't happen)
 *-------------------------------------------------------------------------
 */
hsize_t
H5F_get_pgend_meta_thres(const H5F_t *f)
{
    /* Use FUNC_ENTER_NOAPI_NOINIT_NOERR here to avoid performance issues */
    FUNC_ENTER_NOAPI_NOINIT_NOERR

    HDassert(f);
    HDassert(f->shared);

    FUNC_LEAVE_NOAPI(f->shared->pgend_meta_thres)
} /* end H5F_get_pgend_meta_thres() */


/*-------------------------------------------------------------------------
 * Function: H5F_get_point_of_no_return
 *
 * Purpose:  Retrieve the 'point of no return' value for the file.
 *
 * Return:   Success:    Non-negative, the 'point_of_no_return'
 *           Failure:    (can't happen)
 *-------------------------------------------------------------------------
 */
hbool_t
H5F_get_point_of_no_return(const H5F_t *f)
{
    /* Use FUNC_ENTER_NOAPI_NOINIT_NOERR here to avoid performance issues */
    FUNC_ENTER_NOAPI_NOINIT_NOERR

    HDassert(f);
    HDassert(f->shared);

    FUNC_LEAVE_NOAPI(f->shared->point_of_no_return)
} /* end H5F_get_point_of_no_return() */


/*-------------------------------------------------------------------------
 * Function: H5F_get_first_alloc_dealloc
 *
 * Purpose:  Retrieve the 'first alloc / dealloc' value for the file.
 *
 * Return:   Success:    Non-negative, the 'first_alloc_dealloc'
 *           Failure:    (can't happen)
 *-------------------------------------------------------------------------
 */
hbool_t
H5F_get_first_alloc_dealloc(const H5F_t *f)
{
    /* Use FUNC_ENTER_NOAPI_NOINIT_NOERR here to avoid performance issues */
    FUNC_ENTER_NOAPI_NOINIT_NOERR

    HDassert(f);
    HDassert(f->shared);

    FUNC_LEAVE_NOAPI(f->shared->first_alloc_dealloc)
} /* end H5F_get_first_alloc_dealloc() */


/*-------------------------------------------------------------------------
 * Function: H5F_get_eoa_pre_fsm_fsalloc
 *
 * Purpose:  Retrieve the 'EOA pre-FSM fsalloc' value for the file.
 *
 * Return:   Success:    Non-negative, the 'EOA pre-FSM fsalloc'
 *           Failure:    (can't happen)
 *-------------------------------------------------------------------------
 */
hbool_t
H5F_get_eoa_pre_fsm_fsalloc(const H5F_t *f)
{
    /* Use FUNC_ENTER_NOAPI_NOINIT_NOERR here to avoid performance issues */
    FUNC_ENTER_NOAPI_NOINIT_NOERR

    HDassert(f);
    HDassert(f->shared);

    FUNC_LEAVE_NOAPI(f->shared->eoa_pre_fsm_fsalloc)
} /* end H5F_get_eoa_pre_fsm_fsalloc() */
<|MERGE_RESOLUTION|>--- conflicted
+++ resolved
@@ -99,16 +99,15 @@
  
 /*-------------------------------------------------------------------------
-<<<<<<< HEAD
- * Function:	H5F_get_low_bound
- *
- * Purpose:	Quick and dirty routine to retrieve the file's low_bound.
+ * Function:    H5F_get_low_bound
+ *
+ * Purpose: Quick and dirty routine to retrieve the file's low_bound.
  *          (Mainly added to stop non-file routines from poking about in the
  *          H5F_t data structure)
  *
- * Return:	low_bound on success/abort on failure (shouldn't fail)
- *
- * Programmer:	Vailin Choi; June 2016
+ * Return:  low_bound on success/abort on failure (shouldn't fail)
+ *
+ * Programmer:  Vailin Choi; June 2016
  *
  *-------------------------------------------------------------------------
  */
@@ -126,15 +125,15 @@
  
 /*-------------------------------------------------------------------------
- * Function:	H5F_get_high_bound
- *
- * Purpose:	Quick and dirty routine to retrieve the file's high_bound.
+ * Function:    H5F_get_high_bound
+ *
+ * Purpose: Quick and dirty routine to retrieve the file's high_bound.
  *          (Mainly added to stop non-file routines from poking about in the
  *          H5F_t data structure)
  *
- * Return:	high_bound on success/abort on failure (shouldn't fail)
- *
- * Programmer:	Vailin Choi; June 2016
+ * Return:  high_bound on success/abort on failure (shouldn't fail)
+ *
+ * Programmer:  Vailin Choi; June 2016
  *
  *-------------------------------------------------------------------------
  */
@@ -152,15 +151,7 @@
  
 /*-------------------------------------------------------------------------
- * Function:	H5F_get_open_name
- *
- * Purpose:	Retrieve the name used to open a file.
- *
- * Return:	Success:	The name of the file.
- * 		Failure:	? (should not happen)
-=======
  * Function: H5F_get_open_name
->>>>>>> f3fd3f29
  *
  * Purpose:  Retrieve the name used to open a file.
  *
@@ -754,8 +745,7 @@
  * Purpose:  Replaced a macro to retrieve the "garbage collect
  *           references flag" now that the generic properties are being used
  *           to store the values.
- *
- * Return:   Success:    The "garbage collect references flag"
+ e
  *                              is returned.
  *           Failure:    (should not happen)
  *-------------------------------------------------------------------------
@@ -775,38 +765,7 @@
  
 /*-------------------------------------------------------------------------
-<<<<<<< HEAD
- * Function:	H5F_get_fc_degree
- *
- * Purpose:	Retrieve the 'file close degree' for the file.
- *
- * Return:	Success:	Non-negative, the 'file close degree'
-=======
- * Function: H5F_use_latest_flags
- *
- * Purpose:  Retrieve the 'latest version support' for the file.
- *
- * Return:   Success:    Non-negative, the requested 'version support'
- *           Failure:    (can't happen)
- *-------------------------------------------------------------------------
- */
-unsigned
-H5F_use_latest_flags(const H5F_t *f, unsigned fl)
-{
-    /* Use FUNC_ENTER_NOAPI_NOINIT_NOERR here to avoid performance issues */
-    FUNC_ENTER_NOAPI_NOINIT_NOERR
-
-    HDassert(f);
-    HDassert(f->shared);
-
-    FUNC_LEAVE_NOAPI(f->shared->latest_flags & (fl))
-} /* end H5F_use_latest_flags() */
-
--
-/*-------------------------------------------------------------------------
  * Function: H5F_get_fc_degree
->>>>>>> f3fd3f29
  *
  * Purpose:  Retrieve the 'file close degree' for the file.
  *
