--- conflicted
+++ resolved
@@ -312,23 +312,13 @@
     H5G_loc_reset(&obj_loc);
 
     /* Find the object's location, according to the order in the index */
-<<<<<<< HEAD
     if(H5G_loc_find_by_idx(&loc, group_name, idx_type, order, n, &obj_loc/*out*/, lapl_id, dxpl_id) < 0)
-        HGOTO_ERROR(H5E_SYM, H5E_NOTFOUND, FAIL, "group not found")
+        HGOTO_ERROR(H5E_OHDR, H5E_NOTFOUND, FAIL, "group not found")
     loc_found = TRUE;
 
     /* Open the object */
     if((ret_value = H5O_open_by_loc(&obj_loc, lapl_id, dxpl_id, TRUE)) < 0)
-        HGOTO_ERROR(H5E_SYM, H5E_CANTOPENOBJ, FAIL, "unable to open object")
-=======
-    if(H5G_loc_find_by_idx(&loc, group_name, idx_type, order, n, &obj_loc/*out*/, lapl_id, H5AC_ind_dxpl_id) < 0)
-        HGOTO_ERROR(H5E_OHDR, H5E_NOTFOUND, FAIL, "group not found")
-    loc_found = TRUE;
-
-    /* Open the object */
-    if((ret_value = H5O_open_by_loc(&obj_loc, lapl_id, H5AC_ind_dxpl_id, TRUE)) < 0)
         HGOTO_ERROR(H5E_OHDR, H5E_CANTOPENOBJ, FAIL, "unable to open object")
->>>>>>> 4dc2218a
 
 done:
     /* Release the object location if we failed after copying it */
@@ -469,13 +459,8 @@
         HGOTO_ERROR(H5E_PLIST, H5E_CANTSET, FAIL, "can't set access and transfer property lists")
 
     /* Link to the object */
-<<<<<<< HEAD
     if(H5L_link(&new_loc, new_name, &obj_loc, lcpl_id, lapl_id, dxpl_id) < 0)
-        HGOTO_ERROR(H5E_LINK, H5E_CANTINIT, FAIL, "unable to create link")
-=======
-    if(H5L_link(&new_loc, new_name, &obj_loc, lcpl_id, lapl_id, H5AC_dxpl_id) < 0)
         HGOTO_ERROR(H5E_OHDR, H5E_CANTINIT, FAIL, "unable to create link")
->>>>>>> 4dc2218a
 
 done:
     FUNC_LEAVE_API(ret_value)
@@ -684,13 +669,8 @@
         HGOTO_ERROR(H5E_PLIST, H5E_CANTSET, FAIL, "can't set access and transfer property lists")
 
     /* Retrieve the object's information */
-<<<<<<< HEAD
     if(H5G_loc_info(&loc, name, TRUE, oinfo/*out*/, lapl_id, dxpl_id) < 0)
-        HGOTO_ERROR(H5E_SYM, H5E_NOTFOUND, FAIL, "object not found")
-=======
-    if(H5G_loc_info(&loc, name, TRUE, oinfo/*out*/, lapl_id, H5AC_ind_dxpl_id) < 0)
         HGOTO_ERROR(H5E_OHDR, H5E_NOTFOUND, FAIL, "object not found")
->>>>>>> 4dc2218a
 
 done:
     FUNC_LEAVE_API(ret_value)
@@ -750,13 +730,8 @@
     H5G_loc_reset(&obj_loc);
 
     /* Find the object's location, according to the order in the index */
-<<<<<<< HEAD
     if(H5G_loc_find_by_idx(&loc, group_name, idx_type, order, n, &obj_loc/*out*/, lapl_id, dxpl_id) < 0)
-        HGOTO_ERROR(H5E_SYM, H5E_NOTFOUND, FAIL, "group not found")
-=======
-    if(H5G_loc_find_by_idx(&loc, group_name, idx_type, order, n, &obj_loc/*out*/, lapl_id, H5AC_ind_dxpl_id) < 0)
         HGOTO_ERROR(H5E_OHDR, H5E_NOTFOUND, FAIL, "group not found")
->>>>>>> 4dc2218a
     loc_found = TRUE;
 
     /* Retrieve the object's information */
@@ -852,13 +827,8 @@
         HGOTO_ERROR(H5E_PLIST, H5E_CANTSET, FAIL, "can't set access and transfer property lists")
 
     /* (Re)set the object's comment */
-<<<<<<< HEAD
     if(H5G_loc_set_comment(&loc, name, comment, lapl_id, dxpl_id) < 0)
-        HGOTO_ERROR(H5E_SYM, H5E_NOTFOUND, FAIL, "object not found")
-=======
-    if(H5G_loc_set_comment(&loc, name, comment, lapl_id, H5AC_ind_dxpl_id) < 0)
         HGOTO_ERROR(H5E_OHDR, H5E_NOTFOUND, FAIL, "object not found")
->>>>>>> 4dc2218a
 
 done:
     FUNC_LEAVE_API(ret_value)
@@ -943,13 +913,8 @@
         HGOTO_ERROR(H5E_PLIST, H5E_CANTSET, FAIL, "can't set access and transfer property lists")
 
     /* Retrieve the object's comment */
-<<<<<<< HEAD
     if((ret_value = H5G_loc_get_comment(&loc, name, comment/*out*/, bufsize, lapl_id, dxpl_id)) < 0)
-        HGOTO_ERROR(H5E_SYM, H5E_NOTFOUND, FAIL, "object not found")
-=======
-    if((ret_value = H5G_loc_get_comment(&loc, name, comment/*out*/, bufsize, lapl_id, H5AC_ind_dxpl_id)) < 0)
         HGOTO_ERROR(H5E_OHDR, H5E_NOTFOUND, FAIL, "object not found")
->>>>>>> 4dc2218a
 
 done:
     FUNC_LEAVE_API(ret_value)
@@ -1074,13 +1039,8 @@
         HGOTO_ERROR(H5E_PLIST, H5E_CANTSET, FAIL, "can't set access and transfer property lists")
 
     /* Call internal object visitation routine */
-<<<<<<< HEAD
     if((ret_value = H5O_visit(loc_id, obj_name, idx_type, order, op, op_data, lapl_id, dxpl_id)) < 0)
-	HGOTO_ERROR(H5E_SYM, H5E_BADITER, FAIL, "object visitation failed")
-=======
-    if((ret_value = H5O_visit(loc_id, obj_name, idx_type, order, op, op_data, lapl_id, H5AC_ind_dxpl_id)) < 0)
 	HGOTO_ERROR(H5E_OHDR, H5E_BADITER, FAIL, "object visitation failed")
->>>>>>> 4dc2218a
 
 done:
     FUNC_LEAVE_API(ret_value)
