/* * * * * * * * * * * * * * * * * * * * * * * * * * * * * * * * * * * * * * *
 * Copyright by The HDF Group.                                               *
 * Copyright by the Board of Trustees of the University of Illinois.         *
 * All rights reserved.                                                      *
 *                                                                           *
 * This file is part of HDF5.  The full HDF5 copyright notice, including     *
 * terms governing use, modification, and redistribution, is contained in    *
 * the COPYING file, which can be found at the root of the source code       *
 * distribution tree, or in https://support.hdfgroup.org/ftp/HDF5/releases.  *
 * If you do not have access to either file, you may request a copy from     *
 * help@hdfgroup.org.                                                        *
 * * * * * * * * * * * * * * * * * * * * * * * * * * * * * * * * * * * * * * */

/*-------------------------------------------------------------------------
 *
 * Created:     H5C.c
 *              June 1 2004
 *              John Mainzer
 *
 * Purpose:     Functions in this file implement a generic cache for
 *              things which exist on disk, and which may be
 *              unambiguously referenced by their disk addresses.
 *
 *              The code in this module was initially written in
 *        support of a complete re-write of the metadata cache
 *        in H5AC.c  However, other uses for the cache code
 *        suggested themselves, and thus this file was created
 *        in an attempt to support re-use.
 *
 *        For a detailed overview of the cache, please see the
 *        header comment for H5C_t in H5Cpkg.h.
 *
 *-------------------------------------------------------------------------
 */

/**************************************************************************
 *
 *                To Do:
 *
 *    Code Changes:
 *
 *     - Remove extra functionality in H5C__flush_single_entry()?
 *
 *     - Change protect/unprotect to lock/unlock.
 *
 *     - Flush entries in increasing address order in
 *       H5C__make_space_in_cache().
 *
 *     - Also in H5C__make_space_in_cache(), use high and low water marks
 *       to reduce the number of I/O calls.
 *
 *     - When flushing, attempt to combine contiguous entries to reduce
 *       I/O overhead.  Can't do this just yet as some entries are not
 *       contiguous.  Do this in parallel only or in serial as well?
 *
 *     - Create MPI type for dirty objects when flushing in parallel.
 *
 *     - Now that TBBT routines aren't used, fix nodes in memory to
 *         point directly to the skip list node from the LRU list, eliminating
 *         skip list lookups when evicting objects from the cache.
 *
 *    Tests:
 *
 *     - Trim execution time.  (This is no longer a major issue with the
 *       shift from the TBBT to a hash table for indexing.)
 *
 *     - Add random tests.
 *
 **************************************************************************/

/****************/
/* Module Setup */
/****************/

#include "H5Cmodule.h"          /* This source code file is part of the H5C module */
#define H5F_FRIEND        /* suppress error about including H5Fpkg  */


/***********/
/* Headers */
/***********/
#include "H5private.h"        /* Generic Functions */
#include "H5Cpkg.h"        /* Cache */
#include "H5CXprivate.h"        /* API Contexts */
#include "H5Eprivate.h"        /* Error handling */
#include "H5Fpkg.h"        /* Files */
#include "H5FLprivate.h"    /* Free Lists */
#include "H5Iprivate.h"        /* IDs */
#include "H5MFprivate.h"    /* File memory management */
#include "H5MMprivate.h"    /* Memory management */
#include "H5Pprivate.h"         /* Property lists */


/****************/
/* Local Macros */
/****************/
#if H5C_DO_MEMORY_SANITY_CHECKS
#define H5C_IMAGE_EXTRA_SPACE 8
#define H5C_IMAGE_SANITY_VALUE "DeadBeef"
#else /* H5C_DO_MEMORY_SANITY_CHECKS */
#define H5C_IMAGE_EXTRA_SPACE 0
#endif /* H5C_DO_MEMORY_SANITY_CHECKS */


/******************/
/* Local Typedefs */
/******************/

/* Alias for pointer to cache entry, for use when allocating sequences of them */
typedef H5C_cache_entry_t *H5C_cache_entry_ptr_t;


/********************/
/* Local Prototypes */
/********************/

static herr_t H5C__pin_entry_from_client(H5C_t *cache_ptr,
    H5C_cache_entry_t *entry_ptr);

static herr_t H5C__unpin_entry_real(H5C_t *cache_ptr,
    H5C_cache_entry_t *entry_ptr, hbool_t update_rp);

static herr_t H5C__unpin_entry_from_client(H5C_t *cache_ptr,
    H5C_cache_entry_t *entry_ptr, hbool_t update_rp);

static herr_t H5C__auto_adjust_cache_size(H5F_t *f, hbool_t write_permitted);

static herr_t H5C__autoadjust__ageout(H5F_t * f,
                                      double hit_rate,
                                      enum H5C_resize_status * status_ptr,
                                      size_t * new_max_cache_size_ptr,
                                      hbool_t write_permitted);

static herr_t H5C__autoadjust__ageout__cycle_epoch_marker(H5C_t * cache_ptr);

static herr_t H5C__autoadjust__ageout__evict_aged_out_entries(H5F_t * f,
                                                       hbool_t write_permitted);

static herr_t H5C__autoadjust__ageout__insert_new_marker(H5C_t * cache_ptr);

static herr_t H5C__autoadjust__ageout__remove_all_markers(H5C_t * cache_ptr);

static herr_t H5C__autoadjust__ageout__remove_excess_markers(H5C_t * cache_ptr);

static herr_t H5C__flash_increase_cache_size(H5C_t * cache_ptr,
    size_t old_entry_size, size_t new_entry_size);

static herr_t H5C__flush_invalidate_cache(H5F_t *f, unsigned flags);

static herr_t H5C__flush_invalidate_ring(H5F_t *f, H5C_ring_t ring, unsigned flags);

static herr_t H5C__flush_ring(H5F_t *f, H5C_ring_t ring, unsigned flags);

static void * H5C__load_entry(H5F_t *             f,
#ifdef H5_HAVE_PARALLEL
                             hbool_t             coll_access,
#endif /* H5_HAVE_PARALLEL */
                             const H5C_class_t * type,
                             haddr_t             addr,
                             void *              udata);

static herr_t H5C__mark_flush_dep_dirty(H5C_cache_entry_t * entry);

static herr_t H5C__mark_flush_dep_clean(H5C_cache_entry_t * entry);

static herr_t H5C__serialize_ring(H5F_t *f, H5C_ring_t ring);
static herr_t H5C__serialize_single_entry(H5F_t *f, H5C_t *cache_ptr,
    H5C_cache_entry_t *entry_ptr);
static herr_t H5C__generate_image(H5F_t *f, H5C_t *cache_ptr,
    H5C_cache_entry_t *entry_ptr);
static herr_t H5C__verify_len_eoa(H5F_t *f, const H5C_class_t * type,
    haddr_t addr, size_t *len, hbool_t actual);

#if H5C_DO_SLIST_SANITY_CHECKS
static hbool_t H5C__entry_in_skip_list(H5C_t * cache_ptr,
                                      H5C_cache_entry_t *target_ptr);
#endif /* H5C_DO_SLIST_SANITY_CHECKS */

#if H5C_DO_EXTREME_SANITY_CHECKS
static herr_t H5C__validate_lru_list(H5C_t * cache_ptr);
static herr_t H5C__validate_pinned_entry_list(H5C_t * cache_ptr);
static herr_t H5C__validate_protected_entry_list(H5C_t * cache_ptr);
#endif /* H5C_DO_EXTREME_SANITY_CHECKS */

#ifndef NDEBUG
static void H5C__assert_flush_dep_nocycle(const H5C_cache_entry_t * entry,
                                          const H5C_cache_entry_t * base_entry);
#endif /* NDEBUG */


/*********************/
/* Package Variables */
/*********************/

/* Package initialization variable */
hbool_t H5_PKG_INIT_VAR = FALSE;

/* Declare a free list to manage the tag info struct */
H5FL_DEFINE(H5C_tag_info_t);


/*****************************/
/* Library Private Variables */
/*****************************/


/*******************/
/* Local Variables */
/*******************/

/* Declare a free list to manage the H5C_t struct */
H5FL_DEFINE_STATIC(H5C_t);

/* Declare a free list to manage arrays of cache entries */
H5FL_SEQ_DEFINE_STATIC(H5C_cache_entry_ptr_t);



/*-------------------------------------------------------------------------
 * Function:    H5C_create
 *
 * Purpose:     Allocate, initialize, and return the address of a new
 *        instance of H5C_t.
 *
 *        In general, the max_cache_size parameter must be positive,
 *        and the min_clean_size parameter must lie in the closed
 *        interval [0, max_cache_size].
 *
 *        The check_write_permitted parameter must either be NULL,
 *        or point to a function of type H5C_write_permitted_func_t.
 *        If it is NULL, the cache will use the write_permitted
 *        flag to determine whether writes are permitted.
 *
 * Return:      Success:        Pointer to the new instance.
 *
 *              Failure:        NULL
 *
 * Programmer:  John Mainzer
 *              6/2/04
 *
 * Modifications:
 *
 *              JRM -- 7/20/04
 *              Updated for the addition of the hash table.
 *
 *              JRM -- 10/5/04
 *              Added call to H5C_reset_cache_hit_rate_stats().  Also
 *              added initialization for cache_is_full flag and for
 *              resize_ctl.
 *
 *              JRM -- 11/12/04
 *              Added initialization for the new size_decreased field.
 *
 *              JRM -- 11/17/04
 *              Added/updated initialization for the automatic cache
 *              size control data structures.
 *
 *              JRM -- 6/24/05
 *              Added support for the new write_permitted field of
 *              the H5C_t structure.
 *
 *              JRM -- 7/5/05
 *              Added the new log_flush parameter and supporting code.
 *
 *              JRM -- 9/21/05
 *              Added the new aux_ptr parameter and supporting code.
 *
 *              JRM -- 1/20/06
 *              Added initialization of the new prefix field in H5C_t.
 *
 *              JRM -- 3/16/06
 *              Added initialization for the pinned entry related fields.
 *
 *              JRM -- 5/31/06
 *              Added initialization for the trace_file_ptr field.
 *
 *              JRM -- 8/19/06
 *              Added initialization for the flush_in_progress field.
 *
 *              JRM -- 8/25/06
 *              Added initialization for the slist_len_increase and
 *              slist_size_increase fields.  These fields are used
 *              for sanity checking in the flush process, and are not
 *              compiled in unless H5C_DO_SANITY_CHECKS is TRUE.
 *
 *              JRM -- 3/28/07
 *              Added initialization for the new is_read_only and
 *              ro_ref_count fields.
 *
 *              JRM -- 7/27/07
 *              Added initialization for the new evictions_enabled
 *              field of H5C_t.
 *
 *              JRM -- 12/31/07
 *              Added initialization for the new flash cache size increase
 *              related fields of H5C_t.
 *
 *              JRM -- 11/5/08
 *              Added initialization for the new clean_index_size and
 *              dirty_index_size fields of H5C_t.
 *
 *
 *              Missing entries?
 *
 *
 *              JRM -- 4/20/20
 *              Added initialization for the slist_enabled field.  Recall
 *              that the slist is used to flush metadata cache entries
 *              in (roughly) increasing address order.  While this is
 *              needed at flush and close, it is not used elsewhere.
 *              The slist_enabled field exists to allow us to construct
 *              the slist when needed, and leave it empty otherwise -- thus
 *              avoiding the overhead of maintaining it.
 *
 *                                               JRM -- 4/29/20
 *
 *-------------------------------------------------------------------------
 */
H5C_t *
H5C_create(size_t              max_cache_size,
           size_t              min_clean_size,
           int                  max_type_id,
           const H5C_class_t * const * class_table_ptr,
           H5C_write_permitted_func_t check_write_permitted,
           hbool_t              write_permitted,
           H5C_log_flush_func_t       log_flush,
           void *                     aux_ptr)
{
    int i;
    H5C_t * cache_ptr = NULL;
    H5C_t * ret_value = NULL;      /* Return value */

    FUNC_ENTER_NOAPI(NULL)

    HDassert( max_cache_size >= H5C__MIN_MAX_CACHE_SIZE );
    HDassert( max_cache_size <= H5C__MAX_MAX_CACHE_SIZE );
    HDassert( min_clean_size <= max_cache_size );

    HDassert( max_type_id >= 0 );
    HDassert( max_type_id < H5C__MAX_NUM_TYPE_IDS );
    HDassert( class_table_ptr );

    for ( i = 0; i <= max_type_id; i++ ) {
        HDassert( (class_table_ptr)[i] );
        HDassert(HDstrlen((class_table_ptr)[i]->name) > 0);
    } /* end for */

    if(NULL == (cache_ptr = H5FL_CALLOC(H5C_t)))
    HGOTO_ERROR(H5E_RESOURCE, H5E_NOSPACE, NULL, "memory allocation failed")

    if(NULL == (cache_ptr->slist_ptr = H5SL_create(H5SL_TYPE_HADDR, NULL)))
        HGOTO_ERROR(H5E_CACHE, H5E_CANTCREATE, NULL, "can't create skip list")

    if(NULL == (cache_ptr->tag_list = H5SL_create(H5SL_TYPE_HADDR, NULL)))
        HGOTO_ERROR(H5E_CACHE, H5E_CANTCREATE, NULL, "can't create skip list for tagged entry addresses")

    /* If we get this far, we should succeed.  Go ahead and initialize all
     * the fields.
     */

    cache_ptr->magic                 = H5C__H5C_T_MAGIC;

    cache_ptr->flush_in_progress        = FALSE;

    if(NULL == (cache_ptr->log_info = (H5C_log_info_t *)H5MM_calloc(sizeof(H5C_log_info_t))))
        HGOTO_ERROR(H5E_CACHE, H5E_CANTALLOC, NULL, "memory allocation failed")

    cache_ptr->aux_ptr                = aux_ptr;

    cache_ptr->max_type_id            = max_type_id;

    cache_ptr->class_table_ptr            = class_table_ptr;

    cache_ptr->max_cache_size            = max_cache_size;
    cache_ptr->min_clean_size            = min_clean_size;

    cache_ptr->check_write_permitted        = check_write_permitted;
    cache_ptr->write_permitted            = write_permitted;

    cache_ptr->log_flush            = log_flush;

    cache_ptr->evictions_enabled        = TRUE;
    cache_ptr->close_warning_received        = FALSE;

    cache_ptr->index_len            = 0;
    cache_ptr->index_size            = (size_t)0;
    cache_ptr->clean_index_size            = (size_t)0;
    cache_ptr->dirty_index_size            = (size_t)0;

    for(i = 0; i < H5C_RING_NTYPES; i++) {
        cache_ptr->index_ring_len[i]            = 0;
        cache_ptr->index_ring_size[i]           = (size_t)0;
        cache_ptr->clean_index_ring_size[i]     = (size_t)0;
        cache_ptr->dirty_index_ring_size[i]     = (size_t)0;

        cache_ptr->slist_ring_len[i]            = 0;
        cache_ptr->slist_ring_size[i]           = (size_t)0;
    } /* end for */

    for(i = 0; i < H5C__HASH_TABLE_LEN; i++)
        (cache_ptr->index)[i] = NULL;

    cache_ptr->il_len                           = 0;
    cache_ptr->il_size                          = (size_t)0;
    cache_ptr->il_head                          = NULL;
    cache_ptr->il_tail                          = NULL;

    /* Tagging Field Initializations */
    cache_ptr->ignore_tags                      = FALSE;
    cache_ptr->num_objs_corked                  = 0;

    /* slist field initializations */
    cache_ptr->slist_enabled                    = ! H5C__SLIST_OPT_ENABLED;
    cache_ptr->slist_changed                    = FALSE;
    cache_ptr->slist_len                        = 0;
    cache_ptr->slist_size                       = (size_t)0;

    /* slist_ring_len, slist_ring_size, and
     * slist_ptr initializaed above.
     */

#if H5C_DO_SANITY_CHECKS
    cache_ptr->slist_len_increase        = 0;
    cache_ptr->slist_size_increase        = 0;
#endif /* H5C_DO_SANITY_CHECKS */

    cache_ptr->entries_removed_counter        = 0;
    cache_ptr->last_entry_removed_ptr        = NULL;
    cache_ptr->entry_watched_for_removal        = NULL;

    cache_ptr->pl_len                = 0;
    cache_ptr->pl_size                = (size_t)0;
    cache_ptr->pl_head_ptr            = NULL;
    cache_ptr->pl_tail_ptr            = NULL;

    cache_ptr->pel_len                = 0;
    cache_ptr->pel_size                = (size_t)0;
    cache_ptr->pel_head_ptr            = NULL;
    cache_ptr->pel_tail_ptr            = NULL;

    cache_ptr->LRU_list_len            = 0;
    cache_ptr->LRU_list_size            = (size_t)0;
    cache_ptr->LRU_head_ptr            = NULL;
    cache_ptr->LRU_tail_ptr            = NULL;

#ifdef H5_HAVE_PARALLEL
    cache_ptr->coll_list_len            = 0;
    cache_ptr->coll_list_size            = (size_t)0;
    cache_ptr->coll_head_ptr            = NULL;
    cache_ptr->coll_tail_ptr            = NULL;
    cache_ptr->coll_write_list            = NULL;
#endif /* H5_HAVE_PARALLEL */

#if H5C_MAINTAIN_CLEAN_AND_DIRTY_LRU_LISTS
    cache_ptr->cLRU_list_len            = 0;
    cache_ptr->cLRU_list_size            = (size_t)0;
    cache_ptr->cLRU_head_ptr            = NULL;
    cache_ptr->cLRU_tail_ptr            = NULL;

    cache_ptr->dLRU_list_len            = 0;
    cache_ptr->dLRU_list_size            = (size_t)0;
    cache_ptr->dLRU_head_ptr            = NULL;
    cache_ptr->dLRU_tail_ptr            = NULL;
#endif /* H5C_MAINTAIN_CLEAN_AND_DIRTY_LRU_LISTS */

    cache_ptr->size_increase_possible        = FALSE;
    cache_ptr->flash_size_increase_possible     = FALSE;
    cache_ptr->flash_size_increase_threshold    = 0;
    cache_ptr->size_decrease_possible        = FALSE;
    cache_ptr->resize_enabled            = FALSE;
    cache_ptr->cache_full            = FALSE;
    cache_ptr->size_decreased            = FALSE;
    cache_ptr->resize_in_progress        = FALSE;
    cache_ptr->msic_in_progress            = FALSE;

    (cache_ptr->resize_ctl).version        = H5C__CURR_AUTO_SIZE_CTL_VER;
    (cache_ptr->resize_ctl).rpt_fcn        = NULL;
    (cache_ptr->resize_ctl).set_initial_size    = FALSE;
    (cache_ptr->resize_ctl).initial_size    = H5C__DEF_AR_INIT_SIZE;
    (cache_ptr->resize_ctl).min_clean_fraction    = H5C__DEF_AR_MIN_CLEAN_FRAC;
    (cache_ptr->resize_ctl).max_size        = H5C__DEF_AR_MAX_SIZE;
    (cache_ptr->resize_ctl).min_size        = H5C__DEF_AR_MIN_SIZE;
    (cache_ptr->resize_ctl).epoch_length    = H5C__DEF_AR_EPOCH_LENGTH;

    (cache_ptr->resize_ctl).incr_mode        = H5C_incr__off;
    (cache_ptr->resize_ctl).lower_hr_threshold    = H5C__DEF_AR_LOWER_THRESHHOLD;
    (cache_ptr->resize_ctl).increment            = H5C__DEF_AR_INCREMENT;
    (cache_ptr->resize_ctl).apply_max_increment    = TRUE;
    (cache_ptr->resize_ctl).max_increment    = H5C__DEF_AR_MAX_INCREMENT;

    (cache_ptr->resize_ctl).flash_incr_mode     = H5C_flash_incr__off;
    (cache_ptr->resize_ctl).flash_multiple      = (double)1.0f;
    (cache_ptr->resize_ctl).flash_threshold     = (double)0.25f;

    (cache_ptr->resize_ctl).decr_mode        = H5C_decr__off;
    (cache_ptr->resize_ctl).upper_hr_threshold    = (double)H5C__DEF_AR_UPPER_THRESHHOLD;
    (cache_ptr->resize_ctl).decrement            = (double)H5C__DEF_AR_DECREMENT;
    (cache_ptr->resize_ctl).apply_max_decrement    = TRUE;
    (cache_ptr->resize_ctl).max_decrement    = H5C__DEF_AR_MAX_DECREMENT;
    (cache_ptr->resize_ctl).epochs_before_eviction = H5C__DEF_AR_EPCHS_B4_EVICT;
    (cache_ptr->resize_ctl).apply_empty_reserve = TRUE;
    (cache_ptr->resize_ctl).empty_reserve    = (double)H5C__DEF_AR_EMPTY_RESERVE;

    cache_ptr->epoch_markers_active        = 0;

    /* no need to initialize the ring buffer itself */
    cache_ptr->epoch_marker_ringbuf_first    = 1;
    cache_ptr->epoch_marker_ringbuf_last    = 0;
    cache_ptr->epoch_marker_ringbuf_size    = 0;

    /* Initialize all epoch marker entries' fields to zero/FALSE/NULL */
    HDmemset(cache_ptr->epoch_markers, 0, sizeof(cache_ptr->epoch_markers));

    /* Set non-zero/FALSE/NULL fields for epoch markers */
    for ( i = 0; i < H5C__MAX_EPOCH_MARKERS; i++ )
    {
        ((cache_ptr->epoch_markers)[i]).magic         =
                        H5C__H5C_CACHE_ENTRY_T_MAGIC;
        ((cache_ptr->epoch_markers)[i]).addr         = (haddr_t)i;
        ((cache_ptr->epoch_markers)[i]).type         = H5AC_EPOCH_MARKER;
    }

    /* Initialize cache image generation on file close related fields.
     * Initial value of image_ctl must match H5C__DEFAULT_CACHE_IMAGE_CTL
     * in H5Cprivate.h.
     */
    cache_ptr->image_ctl.version            = H5C__CURR_CACHE_IMAGE_CTL_VER;
    cache_ptr->image_ctl.generate_image     = FALSE;
    cache_ptr->image_ctl.save_resize_status = FALSE;
    cache_ptr->image_ctl.entry_ageout       = -1;
    cache_ptr->image_ctl.flags              = H5C_CI__ALL_FLAGS;

    cache_ptr->serialization_in_progress= FALSE;
    cache_ptr->load_image        = FALSE;
    cache_ptr->image_loaded             = FALSE;
    cache_ptr->delete_image        = FALSE;
    cache_ptr->image_addr        = HADDR_UNDEF;
    cache_ptr->image_len        = 0;
    cache_ptr->image_data_len        = 0;

    cache_ptr->entries_loaded_counter        = 0;
    cache_ptr->entries_inserted_counter        = 0;
    cache_ptr->entries_relocated_counter    = 0;
    cache_ptr->entry_fd_height_change_counter    = 0;

    cache_ptr->num_entries_in_image    = 0;
    cache_ptr->image_entries        = NULL;
    cache_ptr->image_buffer        = NULL;

    /* initialize free space manager related fields: */
    cache_ptr->rdfsm_settled        = FALSE;
    cache_ptr->mdfsm_settled        = FALSE;

    if(H5C_reset_cache_hit_rate_stats(cache_ptr) < 0)
        /* this should be impossible... */
        HGOTO_ERROR(H5E_CACHE, H5E_SYSTEM, NULL, "H5C_reset_cache_hit_rate_stats failed")

    H5C_stats__reset(cache_ptr);

    cache_ptr->prefix[0]            = '\0';  /* empty string */

#ifndef NDEBUG
    cache_ptr->get_entry_ptr_from_addr_counter  = 0;
#endif /* NDEBUG */

    /* Set return value */
    ret_value = cache_ptr;

done:
    if(NULL == ret_value) {
        if(cache_ptr != NULL) {
            if(cache_ptr->slist_ptr != NULL)
                H5SL_close(cache_ptr->slist_ptr);

            if(cache_ptr->tag_list != NULL)
                H5SL_close(cache_ptr->tag_list);

            if(cache_ptr->log_info != NULL)
                H5MM_xfree(cache_ptr->log_info);

            cache_ptr->magic = 0;
            cache_ptr = H5FL_FREE(H5C_t, cache_ptr);
        } /* end if */
    } /* end if */

    FUNC_LEAVE_NOAPI(ret_value)
} /* H5C_create() */


/*-------------------------------------------------------------------------
 * Function:    H5C_def_auto_resize_rpt_fcn
 *
 * Purpose:     Print results of a automatic cache resize.
 *
 *        This function should only be used where HDprintf() behaves
 *        well -- i.e. not on Windows.
 *
 * Return:      void
 *
 * Programmer:  John Mainzer
 *        10/27/04
 *
 *-------------------------------------------------------------------------
 */
void
H5C_def_auto_resize_rpt_fcn(H5C_t * cache_ptr,
#ifndef NDEBUG
                            int32_t version,
#else /* NDEBUG */
                            int32_t H5_ATTR_UNUSED version,
#endif /* NDEBUG */
                            double hit_rate,
                            enum H5C_resize_status status,
                            size_t old_max_cache_size,
                            size_t new_max_cache_size,
                            size_t old_min_clean_size,
                            size_t new_min_clean_size)
{
    HDassert( cache_ptr != NULL );
    HDassert( cache_ptr->magic == H5C__H5C_T_MAGIC );
    HDassert( version == H5C__CURR_AUTO_RESIZE_RPT_FCN_VER );

    switch ( status )
    {
        case in_spec:
            HDfprintf(stdout,
                      "%sAuto cache resize -- no change. (hit rate = %lf)\n",
                      cache_ptr->prefix, hit_rate);
            break;

        case increase:
            HDassert( hit_rate < (cache_ptr->resize_ctl).lower_hr_threshold );
            HDassert( old_max_cache_size < new_max_cache_size );

            HDfprintf(stdout,
                      "%sAuto cache resize -- hit rate (%lf) out of bounds low (%6.5lf).\n",
                      cache_ptr->prefix, hit_rate,
                      (cache_ptr->resize_ctl).lower_hr_threshold);

            HDfprintf(stdout,
<<<<<<< HEAD
                    "%s	cache size increased from (%zu/%zu) to (%zu/%zu).\n",
=======
                    "%scache size increased from (%Zu/%Zu) to (%Zu/%Zu).\n",
>>>>>>> aa08db83
                    cache_ptr->prefix,
                    old_max_cache_size,
                    old_min_clean_size,
                    new_max_cache_size,
                    new_min_clean_size);
            break;

        case flash_increase:
            HDassert( old_max_cache_size < new_max_cache_size );

            HDfprintf(stdout,
                    "%sflash cache resize(%d) -- size threshold = %zu.\n",
                    cache_ptr->prefix,
                    (int)((cache_ptr->resize_ctl).flash_incr_mode),
                    cache_ptr->flash_size_increase_threshold);

            HDfprintf(stdout,
                  "%s cache size increased from (%zu/%zu) to (%zu/%zu).\n",
                   cache_ptr->prefix,
                   old_max_cache_size,
                   old_min_clean_size,
                   new_max_cache_size,
                   new_min_clean_size);
                break;

        case decrease:
            HDassert( old_max_cache_size > new_max_cache_size );

            switch ( (cache_ptr->resize_ctl).decr_mode )
            {
                case H5C_decr__off:
                    HDfprintf(stdout,
                              "%sAuto cache resize -- decrease off.  HR = %lf\n",
                              cache_ptr->prefix, hit_rate);
                    break;

                case H5C_decr__threshold:
                    HDassert( hit_rate >
                              (cache_ptr->resize_ctl).upper_hr_threshold );

                    HDfprintf(stdout,
                              "%sAuto cache resize -- decrease by threshold.  HR = %lf > %6.5lf\n",
                              cache_ptr->prefix, hit_rate,
                              (cache_ptr->resize_ctl).upper_hr_threshold);

                    HDfprintf(stdout, "%sout of bounds high (%6.5lf).\n",
                              cache_ptr->prefix,
                              (cache_ptr->resize_ctl).upper_hr_threshold);
                    break;

                case H5C_decr__age_out:
                    HDfprintf(stdout,
                              "%sAuto cache resize -- decrease by ageout.  HR = %lf\n",
                              cache_ptr->prefix, hit_rate);
                    break;

                case H5C_decr__age_out_with_threshold:
                    HDassert( hit_rate >
                              (cache_ptr->resize_ctl).upper_hr_threshold );

                    HDfprintf(stdout,
                              "%sAuto cache resize -- decrease by ageout with threshold. HR = %lf > %6.5lf\n",
                              cache_ptr->prefix, hit_rate,
                              (cache_ptr->resize_ctl).upper_hr_threshold);
                    break;

                default:
                    HDfprintf(stdout,
                              "%sAuto cache resize -- decrease by unknown mode.  HR = %lf\n",
                              cache_ptr->prefix, hit_rate);
            }

            HDfprintf(stdout,
<<<<<<< HEAD
                      "%s	cache size decreased from (%zu/%zu) to (%zu/%zu).\n",
=======
                      "%s    cache size decreased from (%Zu/%Zu) to (%Zu/%Zu).\n",
>>>>>>> aa08db83
                      cache_ptr->prefix,
                      old_max_cache_size,
                      old_min_clean_size,
                      new_max_cache_size,
                      new_min_clean_size);
            break;

        case at_max_size:
            HDfprintf(stdout,
                      "%sAuto cache resize -- hit rate (%lf) out of bounds low (%6.5lf).\n",
                      cache_ptr->prefix, hit_rate,
                      (cache_ptr->resize_ctl).lower_hr_threshold);
            HDfprintf(stdout,
                      "%s    cache already at maximum size so no change.\n",
                      cache_ptr->prefix);
            break;

        case at_min_size:
            HDfprintf(stdout,
                      "%sAuto cache resize -- hit rate (%lf) -- can't decrease.\n",
                      cache_ptr->prefix, hit_rate);
            HDfprintf(stdout, "%s    cache already at minimum size.\n",
                      cache_ptr->prefix);
            break;

        case increase_disabled:
            HDfprintf(stdout,
                      "%sAuto cache resize -- increase disabled -- HR = %lf.",
                      cache_ptr->prefix, hit_rate);
            break;

        case decrease_disabled:
            HDfprintf(stdout,
                      "%sAuto cache resize -- decrease disabled -- HR = %lf.\n",
                      cache_ptr->prefix, hit_rate);
            break;

        case not_full:
            HDassert( hit_rate < (cache_ptr->resize_ctl).lower_hr_threshold );

            HDfprintf(stdout,
                      "%sAuto cache resize -- hit rate (%lf) out of bounds low (%6.5lf).\n",
                      cache_ptr->prefix, hit_rate,
                      (cache_ptr->resize_ctl).lower_hr_threshold);
            HDfprintf(stdout,
                      "%s    cache not full so no increase in size.\n",
                      cache_ptr->prefix);
            break;

        default:
            HDfprintf(stdout, "%sAuto cache resize -- unknown status code.\n",
                      cache_ptr->prefix);
            break;
    }

    return;

} /* H5C_def_auto_resize_rpt_fcn() */


/*-------------------------------------------------------------------------
 * Function:    H5C__free_tag_list_cb
 *
 * Purpose:     Callback function to free tag nodes from the skip list.
 *
 * Return:      Non-negative on success/Negative on failure
 *
 * Programmer:  Vailin Choi
 *        January 2014
 *
 *-------------------------------------------------------------------------
 */
static herr_t
H5C__free_tag_list_cb(void *_item, void H5_ATTR_UNUSED *key, void H5_ATTR_UNUSED *op_data)
{
    H5C_tag_info_t *tag_info = (H5C_tag_info_t *)_item;

    FUNC_ENTER_STATIC_NOERR

    HDassert(tag_info);

    /* Release the item */
    tag_info = H5FL_FREE(H5C_tag_info_t, tag_info);

    FUNC_LEAVE_NOAPI(0)
}  /* H5C__free_tag_list_cb() */


/*-------------------------------------------------------------------------
 *
 * Function:    H5C_prep_for_file_close
 *
 * Purpose:     This function should be called just prior to the cache
 *        flushes at file close.  There should be no protected
 *        entries in the cache at this point.
 *
 * Return:      Non-negative on success/Negative on failure
 *
 * Programmer:  John Mainzer
 *              7/3/15
 *
 *-------------------------------------------------------------------------
 */
herr_t
H5C_prep_for_file_close(H5F_t *f)
{
    H5C_t *     cache_ptr;
    hbool_t     image_generated = FALSE;        /* Whether a cache image was generated */
    herr_t    ret_value = SUCCEED;            /* Return value */

    FUNC_ENTER_NOAPI(FAIL)

    /* Sanity checks */
    HDassert(f);
    HDassert(f->shared);
    HDassert(f->shared->cache);
    cache_ptr = f->shared->cache;
    HDassert(cache_ptr);
    HDassert(cache_ptr->magic == H5C__H5C_T_MAGIC);

    /* For now at least, it is possible to receive the
     * close warning more than once -- the following
     * if statement handles this.
     */
    if(cache_ptr->close_warning_received)
        HGOTO_DONE(SUCCEED)
    cache_ptr->close_warning_received = TRUE;

    /* Make certain there aren't any protected entries */
    HDassert(cache_ptr->pl_len == 0);

    /* Prepare cache image */
    if(H5C__prep_image_for_file_close(f, &image_generated) < 0)
        HGOTO_ERROR(H5E_CACHE, H5E_CANTCREATE, FAIL, "can't create cache image")

#ifdef H5_HAVE_PARALLEL
    if ( ( H5F_INTENT(f) & H5F_ACC_RDWR ) &&
         ( ! image_generated ) &&
         ( cache_ptr->aux_ptr != NULL ) &&
         ( f->shared->fs_persist ) ) {
        /* If persistent free space managers are enabled, flushing the
         * metadata cache may result in the deletion, insertion, and/or
         * dirtying of entries.
         *
         * This is a problem in PHDF5, as it breaks two invariants of
         * our management of the metadata cache across all processes:
         *
         * 1) Entries will not be dirtied, deleted, inserted, or moved
         *    during flush in the parallel case.
         *
         * 2) All processes contain the same set of dirty metadata
         *    entries on entry to a sync point.
         *
         * To solve this problem for the persistent free space managers,
         * serialize the metadata cache on all processes prior to the
         * first sync point on file shutdown.  The shutdown warning is
         * a convenient location for this call.
         *
         * This is sufficient since:
         *
         * 1) FSM settle routines are only invoked on file close.  Since
         *    serialization make the same settle calls as flush on file
         *    close, and since the close warning is issued after all
         *    non FSM related space allocations and just before the
         *    first sync point on close, this call will leave the caches
         *    in a consistent state across the processes if they were
         *    consistent before.
         *
         * 2) Since the FSM settle routines are only invoked once during
         *    file close, invoking them now will prevent their invocation
         *    during a flush, and thus avoid any resulting entrie dirties,
         *    deletions, insertion, or moves during the flush.
         */
        if(H5C__serialize_cache(f) < 0)
            HGOTO_ERROR(H5E_CACHE, H5E_CANTSERIALIZE, FAIL, "serialization of the cache failed")
    } /* end if */
#endif /* H5_HAVE_PARALLEL */

done:
    FUNC_LEAVE_NOAPI(ret_value)
} /* H5C_prep_for_file_close() */


/*-------------------------------------------------------------------------
 * Function:    H5C_dest
 *
 * Purpose:     Flush all data to disk and destroy the cache.
 *
 *              This function fails if any object are protected since the
 *              resulting file might not be consistent.
 *
 *        Note that *cache_ptr has been freed upon successful return.
 *
 * Return:      Non-negative on success/Negative on failure
 *
 * Programmer:  John Mainzer
 *        6/2/04
 *
 * Modifications:
 *
 *              JRM -- 5/15/20
 *
 *              Updated the function to enable the slist prior to the
 *              call to H5C__flush_invalidate_cache().
 *
 *              Arguably, it shouldn't be necessary to re-enable the
 *              slist after the call to H5C__flush_invalidate_cache(), as
 *              the metadata cache should be discarded.  However, in the
 *              test code, we make multiple calls to H5C_dest().  Thus
 *              we re-enable the slist on failure if it and the cache
 *              still exist.
 *
 *-------------------------------------------------------------------------
 */
herr_t
H5C_dest(H5F_t * f)
{
    H5C_t * cache_ptr = f->shared->cache;
    herr_t ret_value = SUCCEED;      /* Return value */

    FUNC_ENTER_NOAPI(FAIL)

    /* Sanity check */
    HDassert(cache_ptr);
    HDassert(cache_ptr->magic == H5C__H5C_T_MAGIC);
    HDassert(cache_ptr->close_warning_received);

#if H5AC_DUMP_IMAGE_STATS_ON_CLOSE
    if(H5C_image_stats(cache_ptr, TRUE) < 0)
        HGOTO_ERROR(H5E_CACHE, H5E_SYSTEM, FAIL, "Can't display cache image stats")
#endif /* H5AC_DUMP_IMAGE_STATS_ON_CLOSE */

    /* Enable the slist, as it is needed in the flush */
    if ( H5C_set_slist_enabled(f->shared->cache, TRUE, FALSE) < 0 )

        HGOTO_ERROR(H5E_CACHE, H5E_SYSTEM, FAIL, "set slist enabled failed")

    /* Flush and invalidate all cache entries */
    if ( H5C__flush_invalidate_cache(f, H5C__NO_FLAGS_SET) < 0 )

        HGOTO_ERROR(H5E_CACHE, H5E_CANTFLUSH, FAIL, "unable to flush cache")

    /* Generate & write cache image if requested */
    if ( cache_ptr->image_ctl.generate_image ) {

        if ( H5C__generate_cache_image(f, cache_ptr) < 0 )

            HGOTO_ERROR(H5E_CACHE, H5E_CANTCREATE, FAIL, \
                        "Can't generate metadata cache image")
    }

    /* Question: Is it possible for cache_ptr->slist be non-null at this
     *           point?  If no, shouldn't this if statement be an assert?
     */
    if ( cache_ptr->slist_ptr != NULL ) {

        HDassert(cache_ptr->slist_len == 0);
        HDassert(cache_ptr->slist_size == 0);

        H5SL_close(cache_ptr->slist_ptr);

        cache_ptr->slist_ptr = NULL;

    } /* end if */

    if(cache_ptr->tag_list != NULL) {

        H5SL_destroy(cache_ptr->tag_list, H5C__free_tag_list_cb, NULL);

        cache_ptr->tag_list = NULL;

    } /* end if */

    if(cache_ptr->log_info != NULL) {

        H5MM_xfree(cache_ptr->log_info);
    }

#ifndef NDEBUG
#if H5C_DO_SANITY_CHECKS

    if ( cache_ptr->get_entry_ptr_from_addr_counter > 0 ) {

<<<<<<< HEAD
        HDfprintf(stdout, 
                 "*** %" PRId64 " calls to H5C_get_entry_ptr_from_add(). ***\n",
=======
        HDfprintf(stdout,
                 "*** %ld calls to H5C_get_entry_ptr_from_add(). ***\n",
>>>>>>> aa08db83
                 cache_ptr->get_entry_ptr_from_addr_counter);
    }
#endif /* H5C_DO_SANITY_CHECKS */

    cache_ptr->magic = 0;
#endif /* NDEBUG */

    cache_ptr = H5FL_FREE(H5C_t, cache_ptr);

done:

    if ( ( ret_value < 0 ) && ( cache_ptr ) && ( cache_ptr->slist_ptr ) ) {

        /* need this for test code -- see change note for details */

        if ( H5C_set_slist_enabled(f->shared->cache, FALSE, FALSE) < 0 )

            HDONE_ERROR(H5E_CACHE, H5E_SYSTEM, FAIL, \
                        "disable slist on flush dest failure failed")
    }

    FUNC_LEAVE_NOAPI(ret_value)

} /* H5C_dest() */


/*-------------------------------------------------------------------------
 * Function:    H5C_evict
 *
 * Purpose:     Evict all except pinned entries in the cache
 *
 * Return:      Non-negative on success/Negative on failure
 *
 * Programmer:  Vailin Choi
 *        Dec 2013
 *
 * Modifications:
 *
 *              JRM -- 5/5/20
 *
 *              Added code to enable the skip list prior to the call
 *              to H5C__flush_invalidate_cache(), and disable it
 *              afterwards.
 *
 *-------------------------------------------------------------------------
 */
herr_t
H5C_evict(H5F_t * f)
{
    herr_t ret_value = SUCCEED;      /* Return value */

    FUNC_ENTER_NOAPI(FAIL)

    /* Sanity check */
    HDassert(f);

    /* Enable the slist, as it is needed in the flush */
    if ( H5C_set_slist_enabled(f->shared->cache, TRUE, FALSE) < 0 )

        HGOTO_ERROR(H5E_CACHE, H5E_SYSTEM, FAIL, "set slist enabled failed")

    /* Flush and invalidate all cache entries except the pinned entries */
    if ( H5C__flush_invalidate_cache(f, H5C__EVICT_ALLOW_LAST_PINS_FLAG) < 0 )

        HGOTO_ERROR(H5E_CACHE, H5E_CANTFLUSH, FAIL,
                    "unable to evict entries in the cache")

    /* Disable the slist */
    if ( H5C_set_slist_enabled(f->shared->cache, FALSE, TRUE) < 0)

        HGOTO_ERROR(H5E_CACHE, H5E_SYSTEM, FAIL, "set slist disabled failed")

done:
    FUNC_LEAVE_NOAPI(ret_value)
} /* H5C_evict() */


/*-------------------------------------------------------------------------
 * Function:    H5C_expunge_entry
 *
 * Purpose:     Use this function to tell the cache to expunge an entry
 *              from the cache without writing it to disk even if it is
 *              dirty.  The entry may not be either pinned or protected.
 *
 * Return:      Non-negative on success/Negative on failure
 *
 * Programmer:  John Mainzer
 *              6/29/06
 *
 *-------------------------------------------------------------------------
 */
herr_t
H5C_expunge_entry(H5F_t *f, const H5C_class_t *type, haddr_t addr, unsigned flags)
{
    H5C_t *        cache_ptr;
    H5C_cache_entry_t *    entry_ptr = NULL;
    unsigned            flush_flags = (H5C__FLUSH_INVALIDATE_FLAG | H5C__FLUSH_CLEAR_ONLY_FLAG);
    herr_t        ret_value = SUCCEED;      /* Return value */

    FUNC_ENTER_NOAPI(FAIL)

    HDassert(f);
    HDassert(f->shared);
    cache_ptr = f->shared->cache;
    HDassert(cache_ptr);
    HDassert(cache_ptr->magic == H5C__H5C_T_MAGIC);
    HDassert(type);
    HDassert(H5F_addr_defined(addr));

#if H5C_DO_EXTREME_SANITY_CHECKS
    if(H5C__validate_lru_list(cache_ptr) < 0)
        HGOTO_ERROR(H5E_CACHE, H5E_SYSTEM, FAIL, "LRU extreme sanity check failed on entry")
#endif /* H5C_DO_EXTREME_SANITY_CHECKS */

    /* Look for entry in cache */
    H5C__SEARCH_INDEX(cache_ptr, addr, entry_ptr, FAIL)
    if((entry_ptr == NULL) || (entry_ptr->type != type))
        /* the target doesn't exist in the cache, so we are done. */
        HGOTO_DONE(SUCCEED)

    HDassert(entry_ptr->addr == addr);
    HDassert(entry_ptr->type == type);

    /* Check for entry being pinned or protected */
    if(entry_ptr->is_protected)
        HGOTO_ERROR(H5E_CACHE, H5E_CANTEXPUNGE, FAIL, "Target entry is protected")
    if(entry_ptr->is_pinned)
        HGOTO_ERROR(H5E_CACHE, H5E_CANTEXPUNGE, FAIL, "Target entry is pinned")

    /* If we get this far, call H5C__flush_single_entry() with the
     * H5C__FLUSH_INVALIDATE_FLAG and the H5C__FLUSH_CLEAR_ONLY_FLAG.
     * This will clear the entry, and then delete it from the cache.
     */

    /* Pass along 'free file space' flag */
    flush_flags |= (flags & H5C__FREE_FILE_SPACE_FLAG);

    /* Delete the entry from the skip list on destroy */
    flush_flags |= H5C__DEL_FROM_SLIST_ON_DESTROY_FLAG;

    if(H5C__flush_single_entry(f, entry_ptr, flush_flags) < 0)
        HGOTO_ERROR(H5E_CACHE, H5E_CANTEXPUNGE, FAIL, "can't flush entry")

done:
#if H5C_DO_EXTREME_SANITY_CHECKS
    if(H5C__validate_lru_list(cache_ptr) < 0)
        HDONE_ERROR(H5E_CACHE, H5E_SYSTEM, FAIL, "LRU extreme sanity check failed on exit")
#endif /* H5C_DO_EXTREME_SANITY_CHECKS */

    FUNC_LEAVE_NOAPI(ret_value)
} /* H5C_expunge_entry() */


/*-------------------------------------------------------------------------
 * Function:    H5C_flush_cache
 *
 * Purpose:    Flush (and possibly destroy) the entries contained in the
 *        specified cache.
 *
 *        If the cache contains protected entries, the function will
 *        fail, as protected entries cannot be flushed.  However
 *        all unprotected entries should be flushed before the
 *        function returns failure.
 *
 * Return:      Non-negative on success/Negative on failure or if there was
 *        a request to flush all items and something was protected.
 *
 * Programmer:  John Mainzer
 *        6/2/04
 *
 * Changes:    Modified function to test for slist chamges in
 *        pre_serialize and serialize callbacks, and re-start
 *        scans through the slist when such changes occur.
 *
 *        This has been a potential problem for some time,
 *        and there has been code in this function to deal
 *        with elements of this issue.  However the shift
 *        to the V3 cache in combination with the activities
 *        of some of the cache clients (in particular the
 *        free space manager and the fractal heap) have
 *        made this re-work necessary.
 *
 *                        JRM -- 12/13/14
 *
 *        Modified function to support rings.  Basic idea is that
 *        every entry in the cache is assigned to a ring.  Entries
 *        in the outermost ring are flushed first, followed by
 *        those in the next outermost ring, and so on until the
 *        innermost ring is flushed.  See header comment on
 *        H5C_ring_t in H5Cprivate.h for a more detailed
 *        discussion.
 *
 *                        JRM -- 8/30/15
 *
 *        Modified function to call the free space manager
 *        settling functions.
 *                        JRM -- 6/9/16
 *
 *-------------------------------------------------------------------------
 */
herr_t
H5C_flush_cache(H5F_t *f, unsigned flags)
{
#if H5C_DO_SANITY_CHECKS
    int            i;
    uint32_t        index_len = 0;
    size_t        index_size = (size_t)0;
    size_t        clean_index_size = (size_t)0;
    size_t        dirty_index_size = (size_t)0;
    size_t        slist_size = (size_t)0;
    uint32_t        slist_len = 0;
#endif /* H5C_DO_SANITY_CHECKS */
    H5C_ring_t        ring;
    H5C_t             * cache_ptr;
    hbool_t             destroy;
    herr_t        ret_value = SUCCEED;

    FUNC_ENTER_NOAPI(FAIL)

    HDassert(f);
    HDassert(f->shared);
    cache_ptr = f->shared->cache;
    HDassert(cache_ptr);
    HDassert(cache_ptr->magic == H5C__H5C_T_MAGIC);
    HDassert(cache_ptr->slist_ptr);

#if H5C_DO_SANITY_CHECKS
    HDassert(cache_ptr->index_ring_len[H5C_RING_UNDEFINED] == 0);
    HDassert(cache_ptr->index_ring_size[H5C_RING_UNDEFINED] == (size_t)0);
    HDassert(cache_ptr->clean_index_ring_size[H5C_RING_UNDEFINED] == (size_t)0);
    HDassert(cache_ptr->dirty_index_ring_size[H5C_RING_UNDEFINED] == (size_t)0);
    HDassert(cache_ptr->slist_ring_len[H5C_RING_UNDEFINED] == 0);
    HDassert(cache_ptr->slist_ring_size[H5C_RING_UNDEFINED] == (size_t)0);

    for(i = H5C_RING_USER; i < H5C_RING_NTYPES; i++) {
        index_len += cache_ptr->index_ring_len[i];
        index_size += cache_ptr->index_ring_size[i];
        clean_index_size += cache_ptr->clean_index_ring_size[i];
        dirty_index_size += cache_ptr->dirty_index_ring_size[i];

    slist_len += cache_ptr->slist_ring_len[i];
        slist_size += cache_ptr->slist_ring_size[i];
    } /* end for */

    HDassert(cache_ptr->index_len == index_len);
    HDassert(cache_ptr->index_size == index_size);
    HDassert(cache_ptr->clean_index_size == clean_index_size);
    HDassert(cache_ptr->dirty_index_size == dirty_index_size);
    HDassert(cache_ptr->slist_len == slist_len);
    HDassert(cache_ptr->slist_size == slist_size);
#endif /* H5C_DO_SANITY_CHECKS */

#if H5C_DO_EXTREME_SANITY_CHECKS
    if((H5C__validate_protected_entry_list(cache_ptr) < 0) ||
            (H5C__validate_pinned_entry_list(cache_ptr) < 0) ||
            (H5C__validate_lru_list(cache_ptr) < 0))
        HGOTO_ERROR(H5E_CACHE, H5E_SYSTEM, FAIL, "an extreme sanity check failed on entry")
#endif /* H5C_DO_EXTREME_SANITY_CHECKS */

    destroy = ( (flags & H5C__FLUSH_INVALIDATE_FLAG) != 0 );
    HDassert( ! ( destroy && ( (flags & H5C__FLUSH_IGNORE_PROTECTED_FLAG) != 0 )) );
    HDassert( ! ( cache_ptr->flush_in_progress ) );

    cache_ptr->flush_in_progress = TRUE;

    if(destroy) {
        if(H5C__flush_invalidate_cache(f, flags) < 0)
            HGOTO_ERROR(H5E_CACHE, H5E_CANTFLUSH, FAIL, "flush invalidate failed")
    } /* end if */
    else {
    /* flush each ring, starting from the outermost ring and
         * working inward.
         */
        ring = H5C_RING_USER;
    while(ring < H5C_RING_NTYPES) {

            /* Only call the free space manager settle routines when close
             * warning has been received.
             */
        if(cache_ptr->close_warning_received) {
        switch(ring) {
            case H5C_RING_USER:
            break;

            case H5C_RING_RDFSM:
                        /* Settle raw data FSM */
            if(!cache_ptr->rdfsm_settled)
                if(H5MF_settle_raw_data_fsm(f, &cache_ptr->rdfsm_settled) < 0)
                                HGOTO_ERROR(H5E_CACHE, H5E_CANTFLUSH, FAIL, "RD FSM settle failed")
            break;

            case H5C_RING_MDFSM:
                        /* Settle metadata FSM */
            if(!cache_ptr->mdfsm_settled)
                if(H5MF_settle_meta_data_fsm(f, &cache_ptr->mdfsm_settled) < 0)
                                HGOTO_ERROR(H5E_CACHE, H5E_CANTFLUSH, FAIL, "MD FSM settle failed")
            break;

            case H5C_RING_SBE:
            case H5C_RING_SB:
            break;

            default:
                        HGOTO_ERROR(H5E_CACHE, H5E_SYSTEM, FAIL, "Unknown ring?!?!")
            break;
        } /* end switch */
            } /* end if */

        if(H5C__flush_ring(f, ring, flags) < 0)
                HGOTO_ERROR(H5E_CACHE, H5E_CANTFLUSH, FAIL, "flush ring failed")
            ring++;
        } /* end while */
    } /* end else */

done:
    cache_ptr->flush_in_progress = FALSE;

    FUNC_LEAVE_NOAPI(ret_value)
} /* H5C_flush_cache() */


/*-------------------------------------------------------------------------
 * Function:    H5C_flush_to_min_clean
 *
 * Purpose:    Flush dirty entries until the caches min clean size is
 *        attained.
 *
 *        This function is used in the implementation of the
 *        metadata cache in PHDF5.  To avoid "messages from the
 *        future", the cache on process 0 can't be allowed to
 *        flush entries until the other processes have reached
 *        the same point in the calculation.  If this constraint
 *        is not met, it is possible that the other processes will
 *        read metadata generated at a future point in the
 *        computation.
 *
 *
 * Return:      Non-negative on success/Negative on failure or if
 *        write is not permitted.
 *
 * Programmer:  John Mainzer
 *        9/16/05
 *
 *-------------------------------------------------------------------------
 */
herr_t
H5C_flush_to_min_clean(H5F_t * f)
{
    H5C_t *             cache_ptr;
    hbool_t        write_permitted;
    herr_t        ret_value = SUCCEED;

    FUNC_ENTER_NOAPI(FAIL)

    HDassert( f );
    HDassert( f->shared );

    cache_ptr = f->shared->cache;

    HDassert( cache_ptr );
    HDassert( cache_ptr->magic == H5C__H5C_T_MAGIC );

    if(cache_ptr->check_write_permitted != NULL) {
        if((cache_ptr->check_write_permitted)(f, &write_permitted) < 0)
            HGOTO_ERROR(H5E_CACHE, H5E_SYSTEM, FAIL, "can't get write_permitted")
    } /* end if */
    else
        write_permitted = cache_ptr->write_permitted;

    if(!write_permitted)
        HGOTO_ERROR(H5E_CACHE, H5E_SYSTEM, FAIL, "cache write is not permitted!?!")

    if(H5C__make_space_in_cache(f, (size_t)0, write_permitted) < 0)
        HGOTO_ERROR(H5E_CACHE, H5E_SYSTEM, FAIL, "H5C__make_space_in_cache failed")

done:
    FUNC_LEAVE_NOAPI(ret_value)
} /* H5C_flush_to_min_clean() */


/*-------------------------------------------------------------------------
 * Function:    H5C_insert_entry
 *
 * Purpose:     Adds the specified thing to the cache.  The thing need not
 *              exist on disk yet, but it must have an address and disk
 *              space reserved.
 *
 *        Observe that this function cannot occasion a read.
 *
 * Return:      Non-negative on success/Negative on failure
 *
 * Programmer:  John Mainzer
 *        6/2/04
 *
 *-------------------------------------------------------------------------
 */
herr_t
H5C_insert_entry(H5F_t *             f,
                 const H5C_class_t * type,
                 haddr_t          addr,
                 void *             thing,
                 unsigned int        flags)
{
    H5C_t               *cache_ptr;
    H5AC_ring_t         ring = H5C_RING_UNDEFINED;
    hbool_t        insert_pinned;
    hbool_t             flush_last;
#ifdef H5_HAVE_PARALLEL
    hbool_t             coll_access = FALSE; /* whether access to the cache entry is done collectively */
#endif /* H5_HAVE_PARALLEL */
    hbool_t             set_flush_marker;
    hbool_t        write_permitted = TRUE;
    size_t        empty_space;
    H5C_cache_entry_t  *entry_ptr = NULL;
    H5C_cache_entry_t  *test_entry_ptr;
    hbool_t        entry_tagged = FALSE;
    herr_t        ret_value = SUCCEED;    /* Return value */

    FUNC_ENTER_NOAPI(FAIL)

    HDassert( f );
    HDassert( f->shared );

    cache_ptr = f->shared->cache;

    HDassert( cache_ptr );
    HDassert( cache_ptr->magic == H5C__H5C_T_MAGIC );
    HDassert( type );
    HDassert( type->mem_type == cache_ptr->class_table_ptr[type->id]->mem_type );
    HDassert( type->image_len );
    HDassert( H5F_addr_defined(addr) );
    HDassert( thing );

#if H5C_DO_EXTREME_SANITY_CHECKS
    /* no need to verify that entry is not already in the index as */
    /* we already make that check below.                           */
    if((H5C__validate_protected_entry_list(cache_ptr) < 0) ||
            (H5C__validate_pinned_entry_list(cache_ptr) < 0) ||
            (H5C__validate_lru_list(cache_ptr) < 0))
        HGOTO_ERROR(H5E_CACHE, H5E_SYSTEM, FAIL, "an extreme sanity check failed on entry")
#endif /* H5C_DO_EXTREME_SANITY_CHECKS */

    set_flush_marker   = ( (flags & H5C__SET_FLUSH_MARKER_FLAG) != 0 );
    insert_pinned      = ( (flags & H5C__PIN_ENTRY_FLAG) != 0 );
    flush_last         = ( (flags & H5C__FLUSH_LAST_FLAG) != 0 );

    /* Get the ring type from the API context */
    ring = H5CX_get_ring();

    entry_ptr = (H5C_cache_entry_t *)thing;

    /* verify that the new entry isn't already in the hash table -- scream
     * and die if it is.
     */

    H5C__SEARCH_INDEX(cache_ptr, addr, test_entry_ptr, FAIL)

    if(test_entry_ptr != NULL) {
        if(test_entry_ptr == entry_ptr)
            HGOTO_ERROR(H5E_CACHE, H5E_CANTINS, FAIL, "entry already in cache")
        else
            HGOTO_ERROR(H5E_CACHE, H5E_CANTINS, FAIL, "duplicate entry in cache")
    } /* end if */

    entry_ptr->magic = H5C__H5C_CACHE_ENTRY_T_MAGIC;
    entry_ptr->cache_ptr = cache_ptr;
    entry_ptr->addr  = addr;
    entry_ptr->type  = type;

    entry_ptr->image_ptr = NULL;
    entry_ptr->image_up_to_date = FALSE;

    entry_ptr->is_protected = FALSE;
    entry_ptr->is_read_only = FALSE;
    entry_ptr->ro_ref_count = 0;

    entry_ptr->is_pinned = insert_pinned;
    entry_ptr->pinned_from_client = insert_pinned;
    entry_ptr->pinned_from_cache = FALSE;
    entry_ptr->flush_me_last = flush_last;

    /* newly inserted entries are assumed to be dirty */
    entry_ptr->is_dirty = TRUE;

    /* not protected, so can't be dirtied */
    entry_ptr->dirtied  = FALSE;

    /* Retrieve the size of the thing */
    if((type->image_len)(thing, &(entry_ptr->size)) < 0)
        HGOTO_ERROR(H5E_CACHE, H5E_CANTGETSIZE, FAIL, "can't get size of thing")
    HDassert(entry_ptr->size > 0 &&  entry_ptr->size < H5C_MAX_ENTRY_SIZE);

    entry_ptr->in_slist = FALSE;

#ifdef H5_HAVE_PARALLEL
    entry_ptr->clear_on_unprotect = FALSE;
    entry_ptr->flush_immediately = FALSE;
#endif /* H5_HAVE_PARALLEL */

    entry_ptr->flush_in_progress = FALSE;
    entry_ptr->destroy_in_progress = FALSE;

    entry_ptr->ring = ring;

    /* Initialize flush dependency fields */
    entry_ptr->flush_dep_parent             = NULL;
    entry_ptr->flush_dep_nparents           = 0;
    entry_ptr->flush_dep_parent_nalloc      = 0;
    entry_ptr->flush_dep_nchildren          = 0;
    entry_ptr->flush_dep_ndirty_children    = 0;
    entry_ptr->flush_dep_nunser_children    = 0;

    entry_ptr->ht_next = NULL;
    entry_ptr->ht_prev = NULL;
    entry_ptr->il_next = NULL;
    entry_ptr->il_prev = NULL;

    entry_ptr->next = NULL;
    entry_ptr->prev = NULL;

#if H5C_MAINTAIN_CLEAN_AND_DIRTY_LRU_LISTS
    entry_ptr->aux_next = NULL;
    entry_ptr->aux_prev = NULL;
#endif /* H5C_MAINTAIN_CLEAN_AND_DIRTY_LRU_LISTS */

#ifdef H5_HAVE_PARALLEL
    entry_ptr->coll_next = NULL;
    entry_ptr->coll_prev = NULL;
#endif /* H5_HAVE_PARALLEL */

    /* initialize cache image related fields */
    entry_ptr->include_in_image         = FALSE;
    entry_ptr->lru_rank                 = 0;
    entry_ptr->image_dirty            = FALSE;
    entry_ptr->fd_parent_count            = 0;
    entry_ptr->fd_parent_addrs            = NULL;
    entry_ptr->fd_child_count            = 0;
    entry_ptr->fd_dirty_child_count        = 0;
    entry_ptr->image_fd_height            = 0;
    entry_ptr->prefetched            = FALSE;
    entry_ptr->prefetch_type_id            = 0;
    entry_ptr->age                = 0;
    entry_ptr->prefetched_dirty                 = FALSE;
#ifndef NDEBUG  /* debugging field */
    entry_ptr->serialization_count        = 0;
#endif /* NDEBUG */

    entry_ptr->tl_next  = NULL;
    entry_ptr->tl_prev  = NULL;
    entry_ptr->tag_info = NULL;

    /* Apply tag to newly inserted entry */
    if(H5C__tag_entry(cache_ptr, entry_ptr) < 0)
        HGOTO_ERROR(H5E_CACHE, H5E_CANTTAG, FAIL, "Cannot tag metadata entry")
    entry_tagged = TRUE;

    H5C__RESET_CACHE_ENTRY_STATS(entry_ptr)

    if(cache_ptr->flash_size_increase_possible &&
            (entry_ptr->size > cache_ptr->flash_size_increase_threshold))
        if(H5C__flash_increase_cache_size(cache_ptr, 0, entry_ptr->size) < 0)
            HGOTO_ERROR(H5E_CACHE, H5E_CANTINS, FAIL, "H5C__flash_increase_cache_size failed")

    if(cache_ptr->index_size >= cache_ptr->max_cache_size)
        empty_space = 0;
    else
        empty_space = cache_ptr->max_cache_size - cache_ptr->index_size;

    if(cache_ptr->evictions_enabled &&
         (((cache_ptr->index_size + entry_ptr->size) > cache_ptr->max_cache_size)
    ||
    (((empty_space + cache_ptr->clean_index_size) < cache_ptr->min_clean_size)))) {
        size_t space_needed;

    if(empty_space <= entry_ptr->size)
            cache_ptr->cache_full = TRUE;

        if(cache_ptr->check_write_permitted != NULL) {
            if((cache_ptr->check_write_permitted)(f, &write_permitted) < 0)
                HGOTO_ERROR(H5E_CACHE, H5E_CANTINS, FAIL, "Can't get write_permitted")
        } /* end if */
        else
            write_permitted = cache_ptr->write_permitted;

        HDassert(entry_ptr->size <= H5C_MAX_ENTRY_SIZE);
        space_needed = entry_ptr->size;
        if(space_needed > cache_ptr->max_cache_size)
            space_needed = cache_ptr->max_cache_size;

        /* Note that space_needed is just the amount of space that
         * needed to insert the new entry without exceeding the cache
         * size limit.  The subsequent call to H5C__make_space_in_cache()
         * may evict the entries required to free more or less space
         * depending on conditions.  It MAY be less if the cache is
         * currently undersized, or more if the cache is oversized.
         *
         * The cache can exceed its maximum size limit via the following
         * mechanisms:
         *
         * First, it is possible for the cache to grow without
         * bound as long as entries are protected and not unprotected.
         *
         * Second, when writes are not permitted it is also possible
         * for the cache to grow without bound.
         *
         * Finally, we usually don't check to see if the cache is
         * oversized at the end of an unprotect.  As a result, it is
         * possible to have a vastly oversized cache with no protected
         * entries as long as all the protects preceed the unprotects.
         *
         * Since items 1 and 2 are not changing any time soon, I see
         * no point in worrying about the third.
         */

        if(H5C__make_space_in_cache(f, space_needed, write_permitted) < 0)
            HGOTO_ERROR(H5E_CACHE, H5E_CANTINS, FAIL, "H5C__make_space_in_cache failed")
    } /* end if */

    H5C__INSERT_IN_INDEX(cache_ptr, entry_ptr, FAIL)

    /* New entries are presumed to be dirty */
    HDassert(entry_ptr->is_dirty);
    entry_ptr->flush_marker = set_flush_marker;
    H5C__INSERT_ENTRY_IN_SLIST(cache_ptr, entry_ptr, FAIL)
    H5C__UPDATE_RP_FOR_INSERTION(cache_ptr, entry_ptr, FAIL)

#if H5C_DO_EXTREME_SANITY_CHECKS
    if((H5C__validate_protected_entry_list(cache_ptr) < 0) ||
            (H5C__validate_pinned_entry_list(cache_ptr) < 0) ||
            (H5C__validate_lru_list(cache_ptr) < 0))
        HGOTO_ERROR(H5E_CACHE, H5E_SYSTEM, FAIL, "an extreme sanity check failed just before done")
#endif /* H5C_DO_EXTREME_SANITY_CHECKS */

    /* If the entry's type has a 'notify' callback send a 'after insertion'
     * notice now that the entry is fully integrated into the cache.
     */
    if(entry_ptr->type->notify &&
            (entry_ptr->type->notify)(H5C_NOTIFY_ACTION_AFTER_INSERT, entry_ptr) < 0)
        HGOTO_ERROR(H5E_CACHE, H5E_CANTNOTIFY, FAIL, "can't notify client about entry inserted into cache")

    H5C__UPDATE_STATS_FOR_INSERTION(cache_ptr, entry_ptr)

#ifdef H5_HAVE_PARALLEL
    if(H5F_HAS_FEATURE(f, H5FD_FEAT_HAS_MPI))
        coll_access = H5CX_get_coll_metadata_read();

    entry_ptr->coll_access = coll_access;
    if(coll_access) {
        H5C__INSERT_IN_COLL_LIST(cache_ptr, entry_ptr, FAIL)

        /* Make sure the size of the collective entries in the cache remain in check */
        if(cache_ptr->max_cache_size * 80 < cache_ptr->coll_list_size * 100)
            if(H5C_clear_coll_entries(cache_ptr, TRUE) < 0)
                HGOTO_ERROR(H5E_CACHE, H5E_CANTFLUSH, FAIL, "can't clear collective metadata entries")
    } /* end if */
#endif

done:
#if H5C_DO_EXTREME_SANITY_CHECKS
    if((H5C__validate_protected_entry_list(cache_ptr) < 0) ||
            (H5C__validate_pinned_entry_list(cache_ptr) < 0) ||
            (H5C__validate_lru_list(cache_ptr) < 0))
        HDONE_ERROR(H5E_CACHE, H5E_SYSTEM, FAIL, "an extreme sanity check failed on exit")
#endif /* H5C_DO_EXTREME_SANITY_CHECKS */

    if(ret_value < 0 && entry_tagged)
        if(H5C__untag_entry(cache_ptr, entry_ptr) < 0)
            HDONE_ERROR(H5E_CACHE, H5E_CANTREMOVE, FAIL, "can't remove entry from tag list")

    FUNC_LEAVE_NOAPI(ret_value)
} /* H5C_insert_entry() */


/*-------------------------------------------------------------------------
 * Function:    H5C_mark_entry_dirty
 *
 * Purpose:    Mark a pinned or protected entry as dirty.  The target entry
 *         MUST be either pinned or protected, and MAY be both.
 *
 *         In the protected case, this call is the functional
 *         equivalent of setting the H5C__DIRTIED_FLAG on an unprotect
 *         call.
 *
 *         In the pinned but not protected case, if the entry is not
 *         already dirty, the function places function marks the entry
 *         dirty and places it on the skip list.
 *
 * Return:      Non-negative on success/Negative on failure
 *
 * Programmer:  John Mainzer
 *              5/15/06
 *
 *         JRM -- 11/5/08
 *         Added call to H5C__UPDATE_INDEX_FOR_ENTRY_DIRTY() to
 *         update the new clean_index_size and dirty_index_size
 *         fields of H5C_t in the case that the entry was clean
 *         prior to this call, and is pinned and not protected.
 *
 *-------------------------------------------------------------------------
 */
herr_t
H5C_mark_entry_dirty(void *thing)
{
    H5C_t *             cache_ptr;
    H5C_cache_entry_t * entry_ptr = (H5C_cache_entry_t *)thing;
    herr_t              ret_value = SUCCEED;    /* Return value */

    FUNC_ENTER_NOAPI(FAIL)

    /* Sanity checks */
    HDassert(entry_ptr);
    HDassert(H5F_addr_defined(entry_ptr->addr));
    cache_ptr = entry_ptr->cache_ptr;
    HDassert(cache_ptr);
    HDassert(cache_ptr->magic == H5C__H5C_T_MAGIC);

    if ( entry_ptr->is_protected ) {
    HDassert( ! ((entry_ptr)->is_read_only) );

        /* set the dirtied flag */
        entry_ptr->dirtied = TRUE;

        /* reset image_up_to_date */
        if(entry_ptr->image_up_to_date) {
            entry_ptr->image_up_to_date = FALSE;

            if(entry_ptr->flush_dep_nparents > 0)
                if(H5C__mark_flush_dep_unserialized(entry_ptr) < 0)
                    HGOTO_ERROR(H5E_CACHE, H5E_CANTNOTIFY, FAIL, "Can't propagate serialization status to fd parents")
        }/* end if */
    } /* end if */
    else if ( entry_ptr->is_pinned ) {
        hbool_t        was_clean;      /* Whether the entry was previously clean */
        hbool_t        image_was_up_to_date;

        /* Remember previous dirty status */
    was_clean = !entry_ptr->is_dirty;

        /* Check if image is up to date */
        image_was_up_to_date = entry_ptr->image_up_to_date;

        /* Mark the entry as dirty if it isn't already */
        entry_ptr->is_dirty = TRUE;
    entry_ptr->image_up_to_date = FALSE;

        /* Modify cache data structures */
        if(was_clean)
            H5C__UPDATE_INDEX_FOR_ENTRY_DIRTY(cache_ptr, entry_ptr)
        if(!entry_ptr->in_slist)
            H5C__INSERT_ENTRY_IN_SLIST(cache_ptr, entry_ptr, FAIL)

        /* Update stats for entry being marked dirty */
        H5C__UPDATE_STATS_FOR_DIRTY_PIN(cache_ptr, entry_ptr)

        /* Check for entry changing status and do notifications, etc. */
        if(was_clean) {
            /* If the entry's type has a 'notify' callback send a 'entry dirtied'
             * notice now that the entry is fully integrated into the cache.
             */
            if(entry_ptr->type->notify &&
                    (entry_ptr->type->notify)(H5C_NOTIFY_ACTION_ENTRY_DIRTIED, entry_ptr) < 0)
                HGOTO_ERROR(H5E_CACHE, H5E_CANTNOTIFY, FAIL, "can't notify client about entry dirty flag set")

            /* Propagate the dirty flag up the flush dependency chain if appropriate */
            if(entry_ptr->flush_dep_nparents > 0)
                if(H5C__mark_flush_dep_dirty(entry_ptr) < 0)
                    HGOTO_ERROR(H5E_CACHE, H5E_CANTMARKDIRTY, FAIL, "Can't propagate flush dep dirty flag")
        } /* end if */
        if(image_was_up_to_date)
            if(entry_ptr->flush_dep_nparents > 0)
                if(H5C__mark_flush_dep_unserialized(entry_ptr) < 0)
                    HGOTO_ERROR(H5E_CACHE, H5E_CANTNOTIFY, FAIL, "Can't propagate serialization status to fd parents")
    } /* end if */
    else
        HGOTO_ERROR(H5E_CACHE, H5E_CANTMARKDIRTY, FAIL, "Entry is neither pinned nor protected??")

done:
    FUNC_LEAVE_NOAPI(ret_value)
} /* H5C_mark_entry_dirty() */


/*-------------------------------------------------------------------------
 * Function:    H5C_mark_entry_clean
 *
 * Purpose:    Mark a pinned entry as clean.  The target entry MUST be pinned.
 *
 *         If the entry is not
 *         already clean, the function places function marks the entry
 *         clean and removes it from the skip list.
 *
 * Return:      Non-negative on success/Negative on failure
 *
 * Programmer:  Quincey Koziol
 *              7/23/16
 *
 *-------------------------------------------------------------------------
 */
herr_t
H5C_mark_entry_clean(void *_thing)
{
    H5C_t *             cache_ptr;
    H5C_cache_entry_t * entry_ptr = (H5C_cache_entry_t *)_thing;
    herr_t              ret_value = SUCCEED;    /* Return value */

    FUNC_ENTER_NOAPI(FAIL)

    /* Sanity checks */
    HDassert(entry_ptr);
    HDassert(H5F_addr_defined(entry_ptr->addr));
    cache_ptr = entry_ptr->cache_ptr;
    HDassert(cache_ptr);
    HDassert(cache_ptr->magic == H5C__H5C_T_MAGIC);

    /* Operate on pinned entry */
    if(entry_ptr->is_protected)
        HGOTO_ERROR(H5E_CACHE, H5E_CANTMARKCLEAN, FAIL, "entry is protected")
    else if(entry_ptr->is_pinned) {
        hbool_t        was_dirty;      /* Whether the entry was previously dirty */

        /* Remember previous dirty status */
        was_dirty = entry_ptr->is_dirty;

        /* Mark the entry as clean if it isn't already */
        entry_ptr->is_dirty = FALSE;

        /* Also reset the 'flush_marker' flag, since the entry shouldn't be flushed now */
        entry_ptr->flush_marker = FALSE;

        /* Modify cache data structures */
        if(was_dirty)
            H5C__UPDATE_INDEX_FOR_ENTRY_CLEAN(cache_ptr, entry_ptr)
        if(entry_ptr->in_slist)
            H5C__REMOVE_ENTRY_FROM_SLIST(cache_ptr, entry_ptr, FALSE)

        /* Update stats for entry being marked clean */
        H5C__UPDATE_STATS_FOR_CLEAR(cache_ptr, entry_ptr)

        /* Check for entry changing status and do notifications, etc. */
        if(was_dirty) {
            /* If the entry's type has a 'notify' callback send a 'entry cleaned'
             * notice now that the entry is fully integrated into the cache.
             */
            if(entry_ptr->type->notify &&
                    (entry_ptr->type->notify)(H5C_NOTIFY_ACTION_ENTRY_CLEANED, entry_ptr) < 0)
                HGOTO_ERROR(H5E_CACHE, H5E_CANTNOTIFY, FAIL, "can't notify client about entry dirty flag cleared")

            /* Propagate the clean up the flush dependency chain, if appropriate */
            if(entry_ptr->flush_dep_nparents > 0)
                if(H5C__mark_flush_dep_clean(entry_ptr) < 0)
                    HGOTO_ERROR(H5E_CACHE, H5E_CANTMARKCLEAN, FAIL, "Can't propagate flush dep clean")
        } /* end if */
    } /* end if */
    else
        HGOTO_ERROR(H5E_CACHE, H5E_CANTMARKCLEAN, FAIL, "Entry is not pinned??")

done:
    FUNC_LEAVE_NOAPI(ret_value)
} /* H5C_mark_entry_clean() */


/*-------------------------------------------------------------------------
 * Function:    H5C_mark_entry_unserialized
 *
 * Purpose:    Mark a pinned or protected entry as unserialized.  The target
 *             entry MUST be either pinned or protected, and MAY be both.
 *
 * Return:      Non-negative on success/Negative on failure
 *
 * Programmer:  Quincey Koziol
 *              12/23/16
 *
 *-------------------------------------------------------------------------
 */
herr_t
H5C_mark_entry_unserialized(void *thing)
{
    H5C_cache_entry_t  *entry = (H5C_cache_entry_t *)thing;
    herr_t              ret_value = SUCCEED;    /* Return value */

    FUNC_ENTER_NOAPI(FAIL)

    /* Sanity checks */
    HDassert(entry);
    HDassert(H5F_addr_defined(entry->addr));

    if(entry->is_protected || entry->is_pinned) {
        HDassert(!entry->is_read_only);

        /* Reset image_up_to_date */
        if(entry->image_up_to_date) {
        entry->image_up_to_date = FALSE;

            if(entry->flush_dep_nparents > 0)
                if(H5C__mark_flush_dep_unserialized(entry) < 0)
                    HGOTO_ERROR(H5E_CACHE, H5E_CANTSET, FAIL, "Can't propagate serialization status to fd parents")
        }/* end if */
    } /* end if */
    else
        HGOTO_ERROR(H5E_CACHE, H5E_CANTMARKUNSERIALIZED, FAIL, "Entry to unserialize is neither pinned nor protected??")

done:
    FUNC_LEAVE_NOAPI(ret_value)
} /* H5C_mark_entry_unserialized() */


/*-------------------------------------------------------------------------
 * Function:    H5C_mark_entry_serialized
 *
 * Purpose:    Mark a pinned entry as serialized.  The target entry MUST be
 *             pinned.
 *
 * Return:      Non-negative on success/Negative on failure
 *
 * Programmer:  Quincey Koziol
 *              12/23/16
 *
 *-------------------------------------------------------------------------
 */
herr_t
H5C_mark_entry_serialized(void *_thing)
{
    H5C_cache_entry_t  *entry = (H5C_cache_entry_t *)_thing;
    herr_t              ret_value = SUCCEED;    /* Return value */

    FUNC_ENTER_NOAPI(FAIL)

    /* Sanity checks */
    HDassert(entry);
    HDassert(H5F_addr_defined(entry->addr));

    /* Operate on pinned entry */
    if(entry->is_protected)
        HGOTO_ERROR(H5E_CACHE, H5E_CANTMARKSERIALIZED, FAIL, "entry is protected")
    else if(entry->is_pinned) {
        /* Check for entry changing status and do notifications, etc. */
        if(!entry->image_up_to_date) {
        /* Set the image_up_to_date flag */
            entry->image_up_to_date = TRUE;

            /* Propagate the serialize up the flush dependency chain, if appropriate */
            if(entry->flush_dep_nparents > 0)
                if(H5C__mark_flush_dep_serialized(entry) < 0)
                    HGOTO_ERROR(H5E_CACHE, H5E_CANTMARKSERIALIZED, FAIL, "Can't propagate flush dep serialize")
        } /* end if */
    } /* end if */
    else
        HGOTO_ERROR(H5E_CACHE, H5E_CANTMARKSERIALIZED, FAIL, "Entry is not pinned??")

done:
    FUNC_LEAVE_NOAPI(ret_value)
} /* H5C_mark_entry_serialized() */


/*-------------------------------------------------------------------------
 *
 * Function:    H5C_move_entry
 *
 * Purpose:     Use this function to notify the cache that an entry's
 *              file address changed.
 *
 * Return:      Non-negative on success/Negative on failure
 *
 * Programmer:  John Mainzer
 *              6/2/04
 *
 *-------------------------------------------------------------------------
 */
herr_t
H5C_move_entry(H5C_t *         cache_ptr,
                 const H5C_class_t * type,
                 haddr_t          old_addr,
            haddr_t          new_addr)
{
    H5C_cache_entry_t *    entry_ptr = NULL;
    H5C_cache_entry_t *    test_entry_ptr = NULL;
    herr_t            ret_value = SUCCEED;      /* Return value */

    FUNC_ENTER_NOAPI(FAIL)

    HDassert(cache_ptr);
    HDassert(cache_ptr->magic == H5C__H5C_T_MAGIC);
    HDassert(type);
    HDassert(H5F_addr_defined(old_addr));
    HDassert(H5F_addr_defined(new_addr));
    HDassert(H5F_addr_ne(old_addr, new_addr));

#if H5C_DO_EXTREME_SANITY_CHECKS
    if((H5C__validate_protected_entry_list(cache_ptr) < 0) ||
             (H5C__validate_pinned_entry_list(cache_ptr) < 0) ||
             (H5C__validate_lru_list(cache_ptr) < 0))
        HGOTO_ERROR(H5E_CACHE, H5E_SYSTEM, FAIL, "an extreme sanity check failed on entry")
#endif /* H5C_DO_EXTREME_SANITY_CHECKS */

    H5C__SEARCH_INDEX(cache_ptr, old_addr, entry_ptr, FAIL)

    if(entry_ptr == NULL || entry_ptr->type != type)
        /* the old item doesn't exist in the cache, so we are done. */
        HGOTO_DONE(SUCCEED)

    HDassert(entry_ptr->addr == old_addr);
    HDassert(entry_ptr->type == type);

    /* Check for R/W status, otherwise error */
    /* (Moving a R/O entry would mark it dirty, which shouldn't
     *  happen. QAK - 2016/12/02)
     */
    if(entry_ptr->is_read_only)
        HGOTO_ERROR(H5E_CACHE, H5E_CANTMOVE, FAIL, "can't move R/O entry")

    H5C__SEARCH_INDEX(cache_ptr, new_addr, test_entry_ptr, FAIL)

    if(test_entry_ptr != NULL) { /* we are hosed */
        if(test_entry_ptr->type == type)
            HGOTO_ERROR(H5E_CACHE, H5E_CANTMOVE, FAIL, "target already moved & reinserted???")
        else
            HGOTO_ERROR(H5E_CACHE, H5E_CANTMOVE, FAIL, "new address already in use?")
    } /* end if */

    /* If we get this far we have work to do.  Remove *entry_ptr from
     * the hash table (and skip list if necessary), change its address to the
     * new address, mark it as dirty (if it isn't already) and then re-insert.
     *
     * Update the replacement policy for a hit to avoid an eviction before
     * the moved entry is touched.  Update stats for a move.
     *
     * Note that we do not check the size of the cache, or evict anything.
     * Since this is a simple re-name, cache size should be unaffected.
     *
     * Check to see if the target entry is in the process of being destroyed
     * before we delete from the index, etc.  If it is, all we do is
     * change the addr.  If the entry is only in the process of being flushed,
     * don't mark it as dirty either, lest we confuse the flush call back.
     */
    if(!entry_ptr->destroy_in_progress) {
        H5C__DELETE_FROM_INDEX(cache_ptr, entry_ptr, FAIL)

        if(entry_ptr->in_slist) {
            HDassert(cache_ptr->slist_ptr);
            H5C__REMOVE_ENTRY_FROM_SLIST(cache_ptr, entry_ptr, FALSE)
        } /* end if */
    } /* end if */

    entry_ptr->addr = new_addr;

    if(!entry_ptr->destroy_in_progress) {
        hbool_t        was_dirty;      /* Whether the entry was previously dirty */

        /* Remember previous dirty status */
        was_dirty = entry_ptr->is_dirty;

        /* Mark the entry as dirty if it isn't already */
    entry_ptr->is_dirty = TRUE;

    /* This shouldn't be needed, but it keeps the test code happy */
        if(entry_ptr->image_up_to_date) {
            entry_ptr->image_up_to_date = FALSE;
            if(entry_ptr->flush_dep_nparents > 0)
                if(H5C__mark_flush_dep_unserialized(entry_ptr) < 0)
                    HGOTO_ERROR(H5E_CACHE, H5E_CANTNOTIFY, FAIL, "Can't propagate serialization status to fd parents")
        } /* end if */

        /* Modify cache data structures */
        H5C__INSERT_IN_INDEX(cache_ptr, entry_ptr, FAIL)
        H5C__INSERT_ENTRY_IN_SLIST(cache_ptr, entry_ptr, FAIL)

        /* Skip some actions if we're in the middle of flushing the entry */
    if(!entry_ptr->flush_in_progress) {
            /* Update the replacement policy for the entry */
            H5C__UPDATE_RP_FOR_MOVE(cache_ptr, entry_ptr, was_dirty, FAIL)

            /* Check for entry changing status and do notifications, etc. */
            if(!was_dirty) {
                /* If the entry's type has a 'notify' callback send a 'entry dirtied'
                 * notice now that the entry is fully integrated into the cache.
                 */
                if(entry_ptr->type->notify &&
                        (entry_ptr->type->notify)(H5C_NOTIFY_ACTION_ENTRY_DIRTIED, entry_ptr) < 0)
                    HGOTO_ERROR(H5E_CACHE, H5E_CANTNOTIFY, FAIL, "can't notify client about entry dirty flag set")

                /* Propagate the dirty flag up the flush dependency chain if appropriate */
                if(entry_ptr->flush_dep_nparents > 0)
                    if(H5C__mark_flush_dep_dirty(entry_ptr) < 0)
                        HGOTO_ERROR(H5E_CACHE, H5E_CANTMARKDIRTY, FAIL, "Can't propagate flush dep dirty flag")
            } /* end if */
        } /* end if */
    } /* end if */

    H5C__UPDATE_STATS_FOR_MOVE(cache_ptr, entry_ptr)

done:
#if H5C_DO_EXTREME_SANITY_CHECKS
    if((H5C__validate_protected_entry_list(cache_ptr) < 0) ||
             (H5C__validate_pinned_entry_list(cache_ptr) < 0) ||
             (H5C__validate_lru_list(cache_ptr) < 0))
        HDONE_ERROR(H5E_CACHE, H5E_SYSTEM, FAIL, "an extreme sanity check failed on exit")
#endif /* H5C_DO_EXTREME_SANITY_CHECKS */

    FUNC_LEAVE_NOAPI(ret_value)
} /* H5C_move_entry() */


/*-------------------------------------------------------------------------
 * Function:    H5C_resize_entry
 *
 * Purpose:    Resize a pinned or protected entry.
 *
 *         Resizing an entry dirties it, so if the entry is not
 *         already dirty, the function places the entry on the
 *         skip list.
 *
 * Return:      Non-negative on success/Negative on failure
 *
 * Programmer:  John Mainzer
 *              7/5/06
 *
 *-------------------------------------------------------------------------
 */
herr_t
H5C_resize_entry(void *thing, size_t new_size)
{
    H5C_t             * cache_ptr;
    H5C_cache_entry_t * entry_ptr = (H5C_cache_entry_t *)thing;
    herr_t              ret_value = SUCCEED;    /* Return value */

    FUNC_ENTER_NOAPI(FAIL)

    /* Sanity checks */
    HDassert(entry_ptr);
    HDassert(H5F_addr_defined(entry_ptr->addr));
    cache_ptr = entry_ptr->cache_ptr;
    HDassert(cache_ptr);
    HDassert(cache_ptr->magic == H5C__H5C_T_MAGIC);

    /* Check for usage errors */
    if(new_size <= 0)
        HGOTO_ERROR(H5E_CACHE, H5E_BADVALUE, FAIL, "New size is non-positive")
    if(!(entry_ptr->is_pinned || entry_ptr->is_protected))
        HGOTO_ERROR(H5E_CACHE, H5E_BADTYPE, FAIL, "Entry isn't pinned or protected??")

#if H5C_DO_EXTREME_SANITY_CHECKS
    if((H5C__validate_protected_entry_list(cache_ptr) < 0) ||
            (H5C__validate_pinned_entry_list(cache_ptr) < 0))
        HGOTO_ERROR(H5E_CACHE, H5E_SYSTEM, FAIL, "an extreme sanity check failed on entry")
#endif /* H5C_DO_EXTREME_SANITY_CHECKS */

    /* update for change in entry size if necessary */
    if ( entry_ptr->size != new_size ) {
        hbool_t        was_clean;

        /* make note of whether the entry was clean to begin with */
        was_clean = !entry_ptr->is_dirty;

        /* mark the entry as dirty if it isn't already */
        entry_ptr->is_dirty = TRUE;

        /* Reset the image up-to-date status */
        if(entry_ptr->image_up_to_date) {
            entry_ptr->image_up_to_date = FALSE;
            if(entry_ptr->flush_dep_nparents > 0)
                if(H5C__mark_flush_dep_unserialized(entry_ptr) < 0)
                    HGOTO_ERROR(H5E_CACHE, H5E_CANTNOTIFY, FAIL, "Can't propagate serialization status to fd parents")
        } /* end if */

        /* Release the current image */
        if(entry_ptr->image_ptr)
            entry_ptr->image_ptr = H5MM_xfree(entry_ptr->image_ptr);

        /* do a flash cache size increase if appropriate */
        if ( cache_ptr->flash_size_increase_possible ) {

            if ( new_size > entry_ptr->size ) {
                size_t                 size_increase;

                size_increase = new_size - entry_ptr->size;

                if(size_increase >= cache_ptr->flash_size_increase_threshold) {
                    if(H5C__flash_increase_cache_size(cache_ptr, entry_ptr->size, new_size) < 0)
                        HGOTO_ERROR(H5E_CACHE, H5E_CANTRESIZE, FAIL, "flash cache increase failed")
                }
            }
        }

        /* update the pinned and/or protected entry list */
        if(entry_ptr->is_pinned) {
            H5C__DLL_UPDATE_FOR_SIZE_CHANGE((cache_ptr->pel_len), \
                                            (cache_ptr->pel_size), \
                                            (entry_ptr->size), (new_size))
        } /* end if */
        if(entry_ptr->is_protected) {
            H5C__DLL_UPDATE_FOR_SIZE_CHANGE((cache_ptr->pl_len), \
                                            (cache_ptr->pl_size), \
                                            (entry_ptr->size), (new_size))
        } /* end if */

#ifdef H5_HAVE_PARALLEL
        if(entry_ptr->coll_access) {
            H5C__DLL_UPDATE_FOR_SIZE_CHANGE((cache_ptr->coll_list_len), \
                                            (cache_ptr->coll_list_size), \
                                            (entry_ptr->size), (new_size))
        } /* end if */
#endif /* H5_HAVE_PARALLEL */

        /* update statistics just before changing the entry size */
    H5C__UPDATE_STATS_FOR_ENTRY_SIZE_CHANGE(cache_ptr, entry_ptr, new_size);

        /* update the hash table */
    H5C__UPDATE_INDEX_FOR_SIZE_CHANGE(cache_ptr, entry_ptr->size, \
                                          new_size, entry_ptr, was_clean);

        /* if the entry is in the skip list, update that too */
        if(entry_ptr->in_slist)
        H5C__UPDATE_SLIST_FOR_SIZE_CHANGE(cache_ptr, entry_ptr->size, new_size);

    /* finally, update the entry size proper */
    entry_ptr->size = new_size;

        if(!entry_ptr->in_slist)
            H5C__INSERT_ENTRY_IN_SLIST(cache_ptr, entry_ptr, FAIL)

        if(entry_ptr->is_pinned)
            H5C__UPDATE_STATS_FOR_DIRTY_PIN(cache_ptr, entry_ptr)

        /* Check for entry changing status and do notifications, etc. */
        if(was_clean) {
            /* If the entry's type has a 'notify' callback send a 'entry dirtied'
             * notice now that the entry is fully integrated into the cache.
             */
            if(entry_ptr->type->notify &&
                    (entry_ptr->type->notify)(H5C_NOTIFY_ACTION_ENTRY_DIRTIED, entry_ptr) < 0)
                HGOTO_ERROR(H5E_CACHE, H5E_CANTNOTIFY, FAIL, "can't notify client about entry dirty flag set")

            /* Propagate the dirty flag up the flush dependency chain if appropriate */
            if(entry_ptr->flush_dep_nparents > 0)
                if(H5C__mark_flush_dep_dirty(entry_ptr) < 0)
                    HGOTO_ERROR(H5E_CACHE, H5E_CANTMARKDIRTY, FAIL, "Can't propagate flush dep dirty flag")
        } /* end if */
    } /* end if */

done:
#if H5C_DO_EXTREME_SANITY_CHECKS
    if((H5C__validate_protected_entry_list(cache_ptr) < 0) ||
            (H5C__validate_pinned_entry_list(cache_ptr) < 0))
        HDONE_ERROR(H5E_CACHE, H5E_SYSTEM, FAIL, "an extreme sanity check failed on exit")
#endif /* H5C_DO_EXTREME_SANITY_CHECKS */

    FUNC_LEAVE_NOAPI(ret_value)
} /* H5C_resize_entry() */


/*-------------------------------------------------------------------------
 * Function:    H5C_pin_protected_entry()
 *
 * Purpose:    Pin a protected cache entry.  The entry must be protected
 *             at the time of call, and must be unpinned.
 *
 * Return:      Non-negative on success/Negative on failure
 *
 * Programmer:  John Mainzer
 *              4/26/06
 *
 * Changes:    Added extreme sanity checks on entry and exit.
 *                                          JRM -- 4/26/14
 *
 *-------------------------------------------------------------------------
 */
herr_t
H5C_pin_protected_entry(void *thing)
{
    H5C_t             * cache_ptr;
    H5C_cache_entry_t * entry_ptr = (H5C_cache_entry_t *)thing; /* Pointer to entry to pin */
    herr_t              ret_value = SUCCEED;    /* Return value */

    FUNC_ENTER_NOAPI(FAIL)

    /* Sanity checks */
    HDassert(entry_ptr);
    HDassert(H5F_addr_defined(entry_ptr->addr));
    cache_ptr = entry_ptr->cache_ptr;
    HDassert(cache_ptr);
    HDassert(cache_ptr->magic == H5C__H5C_T_MAGIC);

#if H5C_DO_EXTREME_SANITY_CHECKS
    if((H5C__validate_protected_entry_list(cache_ptr) < 0) ||
            (H5C__validate_pinned_entry_list(cache_ptr) < 0) ||
            (H5C__validate_lru_list(cache_ptr) < 0))
        HGOTO_ERROR(H5E_CACHE, H5E_SYSTEM, FAIL, "an extreme sanity check failed on entry")
#endif /* H5C_DO_EXTREME_SANITY_CHECKS */


    /* Only protected entries can be pinned */
    if(!entry_ptr->is_protected)
        HGOTO_ERROR(H5E_CACHE, H5E_CANTPIN, FAIL, "Entry isn't protected")

    /* Pin the entry from a client */
    if(H5C__pin_entry_from_client(cache_ptr, entry_ptr) < 0)
        HGOTO_ERROR(H5E_CACHE, H5E_CANTPIN, FAIL, "Can't pin entry by client")

done:
#if H5C_DO_EXTREME_SANITY_CHECKS
    if((H5C__validate_protected_entry_list(cache_ptr) < 0) ||
            (H5C__validate_pinned_entry_list(cache_ptr) < 0) ||
            (H5C__validate_lru_list(cache_ptr) < 0))
        HDONE_ERROR(H5E_CACHE, H5E_SYSTEM, FAIL, "an extreme sanity check failed on exit")
#endif /* H5C_DO_EXTREME_SANITY_CHECKS */

    FUNC_LEAVE_NOAPI(ret_value)
} /* H5C_pin_protected_entry() */


/*-------------------------------------------------------------------------
 * Function:    H5C_protect
 *
 * Purpose:     If the target entry is not in the cache, load it.  If
 *        necessary, attempt to evict one or more entries to keep
 *        the cache within its maximum size.
 *
 *        Mark the target entry as protected, and return its address
 *        to the caller.  The caller must call H5C_unprotect() when
 *        finished with the entry.
 *
 *        While it is protected, the entry may not be either evicted
 *        or flushed -- nor may it be accessed by another call to
 *        H5C_protect.  Any attempt to do so will result in a failure.
 *
 * Return:      Success:        Ptr to the desired entry
 *              Failure:        NULL
 *
 * Programmer:  John Mainzer -  6/2/04
 *
 *-------------------------------------------------------------------------
 */
void *
H5C_protect(H5F_t *        f,
            const H5C_class_t * type,
            haddr_t             addr,
            void *              udata,
        unsigned        flags)
{
    H5C_t *        cache_ptr;
    H5AC_ring_t         ring = H5C_RING_UNDEFINED;
    hbool_t        hit;
    hbool_t        have_write_permitted = FALSE;
    hbool_t        read_only = FALSE;
    hbool_t             flush_last;
#ifdef H5_HAVE_PARALLEL
    hbool_t             coll_access = FALSE; /* whether access to the cache entry is done collectively */
#endif /* H5_HAVE_PARALLEL */
    hbool_t        write_permitted;
    hbool_t             was_loaded = FALSE;     /* Whether the entry was loaded as a result of the protect */
    size_t        empty_space;
    void *        thing;
    H5C_cache_entry_t *    entry_ptr;
    void *        ret_value = NULL;       /* Return value */

    FUNC_ENTER_NOAPI(NULL)

    /* check args */
    HDassert( f );
    HDassert( f->shared );

    cache_ptr = f->shared->cache;

    HDassert( cache_ptr );
    HDassert( cache_ptr->magic == H5C__H5C_T_MAGIC );
    HDassert( type );
    HDassert( type->mem_type == cache_ptr->class_table_ptr[type->id]->mem_type );
    HDassert( H5F_addr_defined(addr) );

#if H5C_DO_EXTREME_SANITY_CHECKS
    if((H5C__validate_protected_entry_list(cache_ptr) < 0) ||
            (H5C__validate_pinned_entry_list(cache_ptr) < 0) ||
            (H5C__validate_lru_list(cache_ptr) < 0))
        HGOTO_ERROR(H5E_CACHE, H5E_SYSTEM, NULL, "an extreme sanity check failed on entry")
#endif /* H5C_DO_EXTREME_SANITY_CHECKS */

    /* Load the cache image, if requested */
    if(cache_ptr->load_image) {
        cache_ptr->load_image = FALSE;
        if(H5C__load_cache_image(f) < 0)
            HGOTO_ERROR(H5E_CACHE, H5E_CANTLOAD, NULL, "Can't load cache image")
    } /* end if */

    read_only          = ( (flags & H5C__READ_ONLY_FLAG) != 0 );
    flush_last         = ( (flags & H5C__FLUSH_LAST_FLAG) != 0 );

    /* Get the ring type from the API context */
    ring = H5CX_get_ring();

#ifdef H5_HAVE_PARALLEL
    if(H5F_HAS_FEATURE(f, H5FD_FEAT_HAS_MPI))
        coll_access = H5CX_get_coll_metadata_read();
#endif /* H5_HAVE_PARALLEL */

    /* first check to see if the target is in cache */
    H5C__SEARCH_INDEX(cache_ptr, addr, entry_ptr, NULL)

    if(entry_ptr != NULL) {
        if(entry_ptr->ring != ring)
            HGOTO_ERROR(H5E_CACHE, H5E_SYSTEM, NULL, "ring type mismatch occurred for cache entry")

        HDassert(entry_ptr->magic == H5C__H5C_CACHE_ENTRY_T_MAGIC);

        if(entry_ptr->prefetched) {
            /* This call removes the prefetched entry from the cache,
             * and replaces it with an entry deserialized from the
             * image of the prefetched entry.
             */
            if(H5C__deserialize_prefetched_entry(f, cache_ptr, &entry_ptr, type, addr, udata) < 0)
                HGOTO_ERROR(H5E_CACHE, H5E_CANTLOAD, NULL, "can't deserialize prefetched entry")

            HDassert(entry_ptr->magic == H5C__H5C_CACHE_ENTRY_T_MAGIC);
            HDassert(!entry_ptr->prefetched);
            HDassert(entry_ptr->addr == addr);
        } /* end if */

        /* Check for trying to load the wrong type of entry from an address */
        if(entry_ptr->type != type)
            HGOTO_ERROR(H5E_CACHE, H5E_BADTYPE, NULL, "incorrect cache entry type")

        /* if this is a collective metadata read, the entry is not
           marked as collective, and is clean, it is possible that
           other processes will not have it in its cache and will
           expect a bcast of the entry from process 0. So process 0
           will bcast the entry to all other ranks. Ranks that _do_ have
           the entry in their cache still have to participate in the
           bcast. */
#ifdef H5_HAVE_PARALLEL
        if(coll_access) {
            if(!(entry_ptr->is_dirty) && !(entry_ptr->coll_access)) {
                MPI_Comm  comm;           /* File MPI Communicator */
                int       mpi_code;       /* MPI error code */
                int       buf_size;

                if(MPI_COMM_NULL == (comm = H5F_mpi_get_comm(f)))
                    HGOTO_ERROR(H5E_FILE, H5E_CANTGET, NULL, "get_comm request failed")

                if(entry_ptr->image_ptr == NULL) {
                    int mpi_rank;

                    if((mpi_rank = H5F_mpi_get_rank(f)) < 0)
                        HGOTO_ERROR(H5E_FILE, H5E_CANTGET, NULL, "Can't get MPI rank")

                    if(NULL == (entry_ptr->image_ptr = H5MM_malloc(entry_ptr->size + H5C_IMAGE_EXTRA_SPACE)))
                        HGOTO_ERROR(H5E_CACHE, H5E_CANTALLOC, NULL, "memory allocation failed for on disk image buffer")
#if H5C_DO_MEMORY_SANITY_CHECKS
                    H5MM_memcpy(((uint8_t *)entry_ptr->image_ptr) + entry_ptr->size, H5C_IMAGE_SANITY_VALUE, H5C_IMAGE_EXTRA_SPACE);
#endif /* H5C_DO_MEMORY_SANITY_CHECKS */
                    if(0 == mpi_rank)
                        if(H5C__generate_image(f, cache_ptr, entry_ptr) < 0)
                            HGOTO_ERROR(H5E_CACHE, H5E_CANTGET, NULL, "can't generate entry's image")
                } /* end if */
                HDassert(entry_ptr->image_ptr);

                H5_CHECKED_ASSIGN(buf_size, int, entry_ptr->size, size_t);
                if(MPI_SUCCESS != (mpi_code = MPI_Bcast(entry_ptr->image_ptr, buf_size, MPI_BYTE, 0, comm)))
                    HMPI_GOTO_ERROR(NULL, "MPI_Bcast failed", mpi_code)

                /* Mark the entry as collective and insert into the collective list */
                entry_ptr->coll_access = TRUE;
                H5C__INSERT_IN_COLL_LIST(cache_ptr, entry_ptr, NULL)
            } /* end if */
            else if(entry_ptr->coll_access) {
                H5C__MOVE_TO_TOP_IN_COLL_LIST(cache_ptr, entry_ptr, NULL)
            } /* end else-if */
        } /* end if */
#endif /* H5_HAVE_PARALLEL */

#if H5C_DO_TAGGING_SANITY_CHECKS
{
        /* Verify tag value */
        if(cache_ptr->ignore_tags != TRUE) {
            haddr_t tag;              /* Tag value */

            /* The entry is already in the cache, but make sure that the tag value
             * is still legal. This will ensure that had the entry NOT been in the
             * cache, tagging was still set up correctly and it would have received
             * a legal tag value after getting loaded from disk.
             */

            /* Get the tag */
            tag = H5CX_get_tag();

            if(H5C_verify_tag(entry_ptr->type->id, tag) < 0)
                HGOTO_ERROR(H5E_CACHE, H5E_CANTGET, NULL, "tag verification failed")
        } /* end if */
}
#endif

        hit = TRUE;
        thing = (void *)entry_ptr;

    } else {

        /* must try to load the entry from disk. */

        hit = FALSE;

        if(NULL == (thing = H5C__load_entry(f,
#ifdef H5_HAVE_PARALLEL
                                           coll_access,
#endif /* H5_HAVE_PARALLEL */
                                           type, addr, udata)))
            HGOTO_ERROR(H5E_CACHE, H5E_CANTLOAD, NULL, "can't load entry")

        entry_ptr = (H5C_cache_entry_t *)thing;
        cache_ptr->entries_loaded_counter++;

        entry_ptr->ring  = ring;
#ifdef H5_HAVE_PARALLEL
        if(H5F_HAS_FEATURE(f, H5FD_FEAT_HAS_MPI) && entry_ptr->coll_access)
            H5C__INSERT_IN_COLL_LIST(cache_ptr, entry_ptr, NULL)
#endif /* H5_HAVE_PARALLEL */

        /* Apply tag to newly protected entry */
        if(H5C__tag_entry(cache_ptr, entry_ptr) < 0)
            HGOTO_ERROR(H5E_CACHE, H5E_CANTTAG, NULL, "Cannot tag metadata entry")

        /* If the entry is very large, and we are configured to allow it,
         * we may wish to perform a flash cache size increase.
         */
        if ( ( cache_ptr->flash_size_increase_possible ) &&
             ( entry_ptr->size > cache_ptr->flash_size_increase_threshold ) ) {

            if(H5C__flash_increase_cache_size(cache_ptr, 0, entry_ptr->size) < 0)
                HGOTO_ERROR(H5E_CACHE, H5E_CANTPROTECT, NULL, "H5C__flash_increase_cache_size failed")
        }

        if(cache_ptr->index_size >= cache_ptr->max_cache_size)
           empty_space = 0;
        else
           empty_space = cache_ptr->max_cache_size - cache_ptr->index_size;

        /* try to free up if necceary and if evictions are permitted.  Note
         * that if evictions are enabled, we will call H5C__make_space_in_cache()
         * regardless if the min_free_space requirement is not met.
         */
        if ( ( cache_ptr->evictions_enabled ) &&
             ( ( (cache_ptr->index_size + entry_ptr->size) >
            cache_ptr->max_cache_size)
        ||
        ( ( empty_space + cache_ptr->clean_index_size ) <
            cache_ptr->min_clean_size )
        )
           ) {

            size_t space_needed;

        if(empty_space <= entry_ptr->size)
                cache_ptr->cache_full = TRUE;

            if(cache_ptr->check_write_permitted != NULL) {
                if((cache_ptr->check_write_permitted)(f, &write_permitted) < 0)
                    HGOTO_ERROR(H5E_CACHE, H5E_CANTPROTECT, NULL, "Can't get write_permitted 1")
                else
                    have_write_permitted = TRUE;
            } /* end if */
            else {
                write_permitted = cache_ptr->write_permitted;
                have_write_permitted = TRUE;
            } /* end else */

            HDassert(entry_ptr->size <= H5C_MAX_ENTRY_SIZE);
            space_needed = entry_ptr->size;
            if(space_needed > cache_ptr->max_cache_size)
                space_needed = cache_ptr->max_cache_size;

            /* Note that space_needed is just the amount of space that
             * needed to insert the new entry without exceeding the cache
             * size limit.  The subsequent call to H5C__make_space_in_cache()
             * may evict the entries required to free more or less space
             * depending on conditions.  It MAY be less if the cache is
             * currently undersized, or more if the cache is oversized.
             *
             * The cache can exceed its maximum size limit via the following
             * mechanisms:
             *
             * First, it is possible for the cache to grow without
             * bound as long as entries are protected and not unprotected.
             *
             * Second, when writes are not permitted it is also possible
             * for the cache to grow without bound.
             *
             * Third, the user may choose to disable evictions -- causing
             * the cache to grow without bound until evictions are
             * re-enabled.
             *
             * Finally, we usually don't check to see if the cache is
             * oversized at the end of an unprotect.  As a result, it is
             * possible to have a vastly oversized cache with no protected
             * entries as long as all the protects preceed the unprotects.
             *
             * Since items 1, 2, and 3 are not changing any time soon, I
             * see no point in worrying about the fourth.
             */

            if(H5C__make_space_in_cache(f, space_needed, write_permitted) < 0 )
                HGOTO_ERROR(H5E_CACHE, H5E_CANTPROTECT, NULL, "H5C__make_space_in_cache failed")
        } /* end if */

        /* Insert the entry in the hash table.  It can't be dirty yet, so
         * we don't even check to see if it should go in the skip list.
         *
         * This is no longer true -- due to a bug fix, we may modify
         * data on load to repair a file.
         *
         *   *******************************************
         *
         * Set the flush_last field
         * of the newly loaded entry before inserting it into the
         * index.  Must do this, as the index tracked the number of
         * entries with the flush_last field set, but assumes that
         * the field will not change after insertion into the index.
         *
         * Note that this means that the H5C__FLUSH_LAST_FLAG flag
         * is ignored if the entry is already in cache.
         */
        entry_ptr->flush_me_last = flush_last;

        H5C__INSERT_IN_INDEX(cache_ptr, entry_ptr, NULL)

        if ( ( entry_ptr->is_dirty ) && ( ! (entry_ptr->in_slist) ) ) {

            H5C__INSERT_ENTRY_IN_SLIST(cache_ptr, entry_ptr, NULL)
        }

        /* insert the entry in the data structures used by the replacement
         * policy.  We are just going to take it out again when we update
         * the replacement policy for a protect, but this simplifies the
         * code.  If we do this often enough, we may want to optimize this.
         */
        H5C__UPDATE_RP_FOR_INSERTION(cache_ptr, entry_ptr, NULL)

        /* Record that the entry was loaded, to trigger a notify callback later */
        /* (After the entry is fully added to the cache) */
        was_loaded = TRUE;
    } /* end else */

    HDassert(entry_ptr->addr == addr);
    HDassert(entry_ptr->type == type);

    if(entry_ptr->is_protected) {
    if(read_only && entry_ptr->is_read_only) {
        HDassert(entry_ptr->ro_ref_count > 0);
        (entry_ptr->ro_ref_count)++;
    } /* end if */
        else
            HGOTO_ERROR(H5E_CACHE, H5E_CANTPROTECT, NULL, "Target already protected & not read only?!?")
    } /* end if */
    else {
        H5C__UPDATE_RP_FOR_PROTECT(cache_ptr, entry_ptr, NULL)

        entry_ptr->is_protected = TRUE;

    if ( read_only ) {
        entry_ptr->is_read_only = TRUE;
        entry_ptr->ro_ref_count = 1;
    } /* end if */

        entry_ptr->dirtied = FALSE;
    } /* end else */

    H5C__UPDATE_CACHE_HIT_RATE_STATS(cache_ptr, hit)

    H5C__UPDATE_STATS_FOR_PROTECT(cache_ptr, entry_ptr, hit)

    ret_value = thing;

    if ( ( cache_ptr->evictions_enabled ) &&
         ( ( cache_ptr->size_decreased ) ||
           ( ( cache_ptr->resize_enabled ) &&
             ( cache_ptr->cache_accesses >=
               (cache_ptr->resize_ctl).epoch_length ) ) ) ) {

        if ( ! have_write_permitted ) {

            if ( cache_ptr->check_write_permitted != NULL ) {
                if((cache_ptr->check_write_permitted)(f, &write_permitted) < 0)
                    HGOTO_ERROR(H5E_CACHE, H5E_CANTPROTECT, NULL, "Can't get write_permitted")
                else
                    have_write_permitted = TRUE;
            } else {

                write_permitted = cache_ptr->write_permitted;

                have_write_permitted = TRUE;

            }
        }

        if(cache_ptr->resize_enabled &&
             (cache_ptr->cache_accesses >= (cache_ptr->resize_ctl).epoch_length)) {

            if(H5C__auto_adjust_cache_size(f, write_permitted) < 0)
                HGOTO_ERROR(H5E_CACHE, H5E_CANTPROTECT, NULL, "Cache auto-resize failed")
        } /* end if */

        if(cache_ptr->size_decreased) {
            cache_ptr->size_decreased = FALSE;

            /* check to see if the cache is now oversized due to the cache
             * size reduction.  If it is, try to evict enough entries to
             * bring the cache size down to the current maximum cache size.
             *
             * Also, if the min_clean_size requirement is not met, we
             * should also call H5C__make_space_in_cache() to bring us
             * into complience.
             */

            if(cache_ptr->index_size >= cache_ptr->max_cache_size)
               empty_space = 0;
            else
               empty_space = cache_ptr->max_cache_size - cache_ptr->index_size;

            if ( ( cache_ptr->index_size > cache_ptr->max_cache_size )
            ||
            ( ( empty_space + cache_ptr->clean_index_size ) <
            cache_ptr->min_clean_size) ) {

        if(cache_ptr->index_size > cache_ptr->max_cache_size)
                    cache_ptr->cache_full = TRUE;

                if(H5C__make_space_in_cache(f, (size_t)0, write_permitted) < 0 )
                    HGOTO_ERROR(H5E_CACHE, H5E_CANTPROTECT, NULL, "H5C__make_space_in_cache failed")
            }
        } /* end if */
    }

    /* If we loaded the entry and the entry's type has a 'notify' callback, send
     * an 'after load' notice now that the entry is fully integrated into
     * the cache and protected.  We must wait until it is protected so it is not
     * evicted during the notify callback.
     */
    if(was_loaded) {
        /* If the entry's type has a 'notify' callback send a 'after load'
         * notice now that the entry is fully integrated into the cache.
         */
        if(entry_ptr->type->notify &&
                (entry_ptr->type->notify)(H5C_NOTIFY_ACTION_AFTER_LOAD, entry_ptr) < 0)
            HGOTO_ERROR(H5E_CACHE, H5E_CANTNOTIFY, NULL, "can't notify client about entry inserted into cache")
    } /* end if */

#ifdef H5_HAVE_PARALLEL
    /* Make sure the size of the collective entries in the cache remain in check */
    if(coll_access)
        if(cache_ptr->max_cache_size * 80 < cache_ptr->coll_list_size * 100)
            if(H5C_clear_coll_entries(cache_ptr, TRUE) < 0)
                HGOTO_ERROR(H5E_CACHE, H5E_CANTFLUSH, NULL, "can't clear collective metadata entries")
#endif /* H5_HAVE_PARALLEL */

done:
#if H5C_DO_EXTREME_SANITY_CHECKS
    if((H5C__validate_protected_entry_list(cache_ptr) < 0) ||
            (H5C__validate_pinned_entry_list(cache_ptr) < 0) ||
            (H5C__validate_lru_list(cache_ptr) < 0))
        HDONE_ERROR(H5E_CACHE, H5E_SYSTEM, NULL, "an extreme sanity check failed on exit")
#endif /* H5C_DO_EXTREME_SANITY_CHECKS */

    FUNC_LEAVE_NOAPI(ret_value)
} /* H5C_protect() */


/*-------------------------------------------------------------------------
 *
 * Function:    H5C_reset_cache_hit_rate_stats()
 *
 * Purpose:     Reset the cache hit rate computation fields.
 *
 * Return:      SUCCEED on success, and FAIL on failure.
 *
 * Programmer:  John Mainzer, 10/5/04
 *
 *-------------------------------------------------------------------------
 */
herr_t
H5C_reset_cache_hit_rate_stats(H5C_t * cache_ptr)
{
    herr_t    ret_value = SUCCEED;      /* Return value */

    FUNC_ENTER_NOAPI(FAIL)

    if((cache_ptr == NULL) || (cache_ptr->magic != H5C__H5C_T_MAGIC))
        HGOTO_ERROR(H5E_CACHE, H5E_BADVALUE, FAIL, "bad cache_ptr on entry")

    cache_ptr->cache_hits        = 0;
    cache_ptr->cache_accesses        = 0;

done:
    FUNC_LEAVE_NOAPI(ret_value)
} /* H5C_reset_cache_hit_rate_stats() */


/*-------------------------------------------------------------------------
 * Function:    H5C_set_cache_auto_resize_config
 *
 * Purpose:    Set the cache automatic resize configuration to the
 *        provided values if they are in range, and fail if they
 *        are not.
 *
 *        If the new configuration enables automatic cache resizing,
 *        coerce the cache max size and min clean size into agreement
 *        with the new policy and re-set the full cache hit rate
 *        stats.
 *
 * Return:      SUCCEED on success, and FAIL on failure.
 *
 * Programmer:  John Mainzer
 *        10/8/04
 *
 *-------------------------------------------------------------------------
 */
herr_t
H5C_set_cache_auto_resize_config(H5C_t *cache_ptr,
                                 H5C_auto_size_ctl_t *config_ptr)
{
    size_t      new_max_cache_size;
    size_t      new_min_clean_size;
    herr_t    ret_value = SUCCEED;      /* Return value */

    FUNC_ENTER_NOAPI(FAIL)

    if((cache_ptr == NULL) || (cache_ptr->magic != H5C__H5C_T_MAGIC))
        HGOTO_ERROR(H5E_CACHE, H5E_BADVALUE, FAIL, "bad cache_ptr on entry")
    if(config_ptr == NULL)
        HGOTO_ERROR(H5E_CACHE, H5E_SYSTEM, FAIL, "NULL config_ptr on entry")
    if(config_ptr->version != H5C__CURR_AUTO_SIZE_CTL_VER)
        HGOTO_ERROR(H5E_CACHE, H5E_BADVALUE, FAIL, "unknown config version")

    /* check general configuration section of the config: */
    if(H5C_validate_resize_config(config_ptr, H5C_RESIZE_CFG__VALIDATE_GENERAL) < 0)
        HGOTO_ERROR(H5E_ARGS, H5E_BADRANGE, FAIL, "error in general configuration fields of new config")

    /* check size increase control fields of the config: */
    if(H5C_validate_resize_config(config_ptr, H5C_RESIZE_CFG__VALIDATE_INCREMENT) < 0)
        HGOTO_ERROR(H5E_ARGS, H5E_BADRANGE, FAIL, "error in the size increase control fields of new config")

    /* check size decrease control fields of the config: */
    if(H5C_validate_resize_config(config_ptr, H5C_RESIZE_CFG__VALIDATE_DECREMENT) < 0)
        HGOTO_ERROR(H5E_ARGS, H5E_BADRANGE, FAIL, "error in the size decrease control fields of new config")

    /* check for conflicts between size increase and size decrease controls: */
    if(H5C_validate_resize_config(config_ptr, H5C_RESIZE_CFG__VALIDATE_INTERACTIONS) < 0)
        HGOTO_ERROR(H5E_ARGS, H5E_BADRANGE, FAIL, "conflicting threshold fields in new config")

    /* will set the increase possible fields to FALSE later if needed */
    cache_ptr->size_increase_possible       = TRUE;
    cache_ptr->flash_size_increase_possible = TRUE;
    cache_ptr->size_decrease_possible       = TRUE;

    switch(config_ptr->incr_mode) {
        case H5C_incr__off:
            cache_ptr->size_increase_possible = FALSE;
            break;

        case H5C_incr__threshold:
            if((config_ptr->lower_hr_threshold <= (double)0.0f) ||
                     (config_ptr->increment <= (double)1.0f) ||
                     ((config_ptr->apply_max_increment) && (config_ptr->max_increment <= 0)))
                 cache_ptr->size_increase_possible = FALSE;
            break;

        default: /* should be unreachable */
            HGOTO_ERROR(H5E_CACHE, H5E_SYSTEM, FAIL, "Unknown incr_mode?!?!?")
    } /* end switch */

    /* logically, this is were configuration for flash cache size increases
     * should go.  However, this configuration depends on max_cache_size, so
     * we wait until the end of the function, when this field is set.
     */

    switch(config_ptr->decr_mode) {
        case H5C_decr__off:
            cache_ptr->size_decrease_possible = FALSE;
            break;

        case H5C_decr__threshold:
            if((config_ptr->upper_hr_threshold >= (double)1.0f) ||
                     (config_ptr->decrement >= (double)1.0f) ||
                     ((config_ptr->apply_max_decrement) && (config_ptr->max_decrement <= 0)))
                cache_ptr->size_decrease_possible = FALSE;
            break;

        case H5C_decr__age_out:
            if(((config_ptr->apply_empty_reserve) && (config_ptr->empty_reserve >= (double)1.0f)) ||
                    ((config_ptr->apply_max_decrement) && (config_ptr->max_decrement <= 0)))
                cache_ptr->size_decrease_possible = FALSE;
            break;

        case H5C_decr__age_out_with_threshold:
            if(((config_ptr->apply_empty_reserve) && (config_ptr->empty_reserve >= (double)1.0f)) ||
                    ((config_ptr->apply_max_decrement) && (config_ptr->max_decrement <= 0)) ||
                    (config_ptr->upper_hr_threshold >= (double)1.0f))
                cache_ptr->size_decrease_possible = FALSE;
            break;

        default: /* should be unreachable */
            HGOTO_ERROR(H5E_CACHE, H5E_SYSTEM, FAIL, "Unknown decr_mode?!?!?")
    } /* end switch */

    if(config_ptr->max_size == config_ptr->min_size) {
        cache_ptr->size_increase_possible = FALSE;
    cache_ptr->flash_size_increase_possible = FALSE;
        cache_ptr->size_decrease_possible = FALSE;
    } /* end if */

    /* flash_size_increase_possible is intentionally omitted from the
     * following:
     */
    cache_ptr->resize_enabled = cache_ptr->size_increase_possible ||
                                cache_ptr->size_decrease_possible;

    cache_ptr->resize_ctl = *config_ptr;

    /* Resize the cache to the supplied initial value if requested, or as
     * necessary to force it within the bounds of the current automatic
     * cache resizing configuration.
     *
     * Note that the min_clean_fraction may have changed, so we
     * go through the exercise even if the current size is within
     * range and an initial size has not been provided.
     */
    if(cache_ptr->resize_ctl.set_initial_size)
        new_max_cache_size = cache_ptr->resize_ctl.initial_size;
    else if(cache_ptr->max_cache_size > cache_ptr->resize_ctl.max_size)
        new_max_cache_size = cache_ptr->resize_ctl.max_size;
    else if(cache_ptr->max_cache_size < cache_ptr->resize_ctl.min_size)
        new_max_cache_size = cache_ptr->resize_ctl.min_size;
    else
        new_max_cache_size = cache_ptr->max_cache_size;

    new_min_clean_size = (size_t)((double)new_max_cache_size *
                          ((cache_ptr->resize_ctl).min_clean_fraction));


    /* since new_min_clean_size is of type size_t, we have
     *
     *     ( 0 <= new_min_clean_size )
     *
     * by definition.
     */
    HDassert(new_min_clean_size <= new_max_cache_size);
    HDassert(cache_ptr->resize_ctl.min_size <= new_max_cache_size);
    HDassert(new_max_cache_size <= cache_ptr->resize_ctl.max_size);

    if(new_max_cache_size < cache_ptr->max_cache_size)
        cache_ptr->size_decreased = TRUE;

    cache_ptr->max_cache_size = new_max_cache_size;
    cache_ptr->min_clean_size = new_min_clean_size;

    if(H5C_reset_cache_hit_rate_stats(cache_ptr) < 0)
        /* this should be impossible... */
        HGOTO_ERROR(H5E_CACHE, H5E_SYSTEM, FAIL, "H5C_reset_cache_hit_rate_stats failed")

    /* remove excess epoch markers if any */
    if((config_ptr->decr_mode == H5C_decr__age_out_with_threshold) ||
            (config_ptr->decr_mode == H5C_decr__age_out)) {
        if(cache_ptr->epoch_markers_active > cache_ptr->resize_ctl.epochs_before_eviction)
            if(H5C__autoadjust__ageout__remove_excess_markers(cache_ptr) < 0)
                HGOTO_ERROR(H5E_CACHE, H5E_SYSTEM, FAIL, "can't remove excess epoch markers")
    } /* end if */
    else if(cache_ptr->epoch_markers_active > 0) {
        if(H5C__autoadjust__ageout__remove_all_markers(cache_ptr) < 0)
            HGOTO_ERROR(H5E_CACHE, H5E_SYSTEM, FAIL, "error removing all epoch markers")
    }

    /* configure flash size increase facility.  We wait until the
     * end of the function, as we need the max_cache_size set before
     * we start to keep things simple.
     *
     * If we haven't already ruled out flash cache size increases above,
     * go ahead and configure it.
     */

    if(cache_ptr->flash_size_increase_possible) {
        switch(config_ptr->flash_incr_mode) {
            case H5C_flash_incr__off:
                cache_ptr->flash_size_increase_possible = FALSE;
                break;

            case H5C_flash_incr__add_space:
                cache_ptr->flash_size_increase_possible = TRUE;
                cache_ptr->flash_size_increase_threshold = (size_t)(((double)(cache_ptr->max_cache_size)) *
                     ((cache_ptr->resize_ctl).flash_threshold));
                break;

            default: /* should be unreachable */
                 HGOTO_ERROR(H5E_CACHE, H5E_SYSTEM, FAIL, "Unknown flash_incr_mode?!?!?")
                 break;
        } /* end switch */
    } /* end if */

done:
    FUNC_LEAVE_NOAPI(ret_value)
} /* H5C_set_cache_auto_resize_config() */


/*-------------------------------------------------------------------------
 * Function:    H5C_set_evictions_enabled()
 *
 * Purpose:     Set cache_ptr->evictions_enabled to the value of the
 *              evictions enabled parameter.
 *
 * Return:      SUCCEED on success, and FAIL on failure.
 *
 * Programmer:  John Mainzer
 *              7/27/07
 *
 *-------------------------------------------------------------------------
 */
herr_t
H5C_set_evictions_enabled(H5C_t *cache_ptr, hbool_t evictions_enabled)
{
    herr_t ret_value = SUCCEED;      /* Return value */

    FUNC_ENTER_NOAPI(FAIL)

    if((cache_ptr == NULL) || (cache_ptr->magic != H5C__H5C_T_MAGIC))
        HGOTO_ERROR(H5E_CACHE, H5E_SYSTEM, FAIL, "Bad cache_ptr on entry")

    /* There is no fundamental reason why we should not permit
     * evictions to be disabled while automatic resize is enabled.
     * However, I can't think of any good reason why one would
     * want to, and allowing it would greatly complicate testing
     * the feature.  Hence the following:
     */
    if((evictions_enabled != TRUE) &&
         ((cache_ptr->resize_ctl.incr_mode != H5C_incr__off) ||
    (cache_ptr->resize_ctl.decr_mode != H5C_decr__off)))
        HGOTO_ERROR(H5E_CACHE, H5E_SYSTEM, FAIL, "Can't disable evictions when auto resize enabled")

    cache_ptr->evictions_enabled = evictions_enabled;

done:
    FUNC_LEAVE_NOAPI(ret_value)
} /* H5C_set_evictions_enabled() */


/*-------------------------------------------------------------------------
 *
 * Function:    H5C_set_slist_enabled()
 *
 * Purpose:     Enable or disable the slist as directed.
 *
 *              The slist (skip list) is an address ordered list of
 *              dirty entries in the metadata cache.  However, this
 *              list is only needed during flush and close, where we
 *              use it to write entries in more or less increasing
 *              address order.
 *
 *              This function sets up and enables further operations
 *              on the slist, or disable the slist.  This in turn
 *              allows us to avoid the overhead of maintaining the
 *              slist when it is not needed.
 *
 *
 *              If the slist_enabled parameter is TRUE, the function
 *
 *              1) Verifies that the slist is empty.
 *
 *              2) Scans the index list, and inserts all dirty entries
 *                 into the slist.
 *
 *              3) Sets cache_ptr->slist_enabled = TRUE.
 *
 *              Note that the clear_slist parameter is ignored if
 *              the slist_enabed parameter is TRUE.
 *
 *
 *              If the slist_enabled_parameter is FALSE, the function
 *              shuts down the slist.
 *
 *              Normally the slist will be empty at this point, however
 *              that need not be the case if H5C_flush_cache() has been
 *              called with the H5C__FLUSH_MARKED_ENTRIES_FLAG.
 *
 *              Thus shutdown proceeds as follows:
 *
 *              1) Test to see if the slist is empty.  If it is, proceed
 *                 to step 3.
 *
 *              2) Test to see if the clear_slist parameter is TRUE.
 *
 *                 If it is, remove all entries from the slist.
 *
 *                 If it isn't, throw an error.
 *
 *              3) set cache_ptr->slist_enabled = FALSE.
 *
 * Return:      SUCCEED on success, and FAIL on failure.
 *
 * Programmer:  John Mainzer
 *              5/1/20
 *
 * Modifications:
 *
 *              None.
 *
 *-------------------------------------------------------------------------
 */
herr_t
H5C_set_slist_enabled(H5C_t *cache_ptr, hbool_t slist_enabled,
    hbool_t clear_slist)
{
    H5C_cache_entry_t * entry_ptr;
    herr_t ret_value = SUCCEED;      /* Return value */

    FUNC_ENTER_NOAPI(FAIL)

    if ( ( cache_ptr == NULL ) || ( cache_ptr->magic != H5C__H5C_T_MAGIC ) )

        HGOTO_ERROR(H5E_CACHE, H5E_SYSTEM, FAIL, "Bad cache_ptr on entry")

#if H5C__SLIST_OPT_ENABLED

    if ( slist_enabled ) {

        if ( cache_ptr->slist_enabled ) {

            HDassert(FALSE);
            HGOTO_ERROR(H5E_CACHE, H5E_SYSTEM, FAIL, "slist already enabled?")
        }

        if ( ( cache_ptr->slist_len != 0 ) ||
             ( cache_ptr->slist_size != 0 ) ) {

            HDassert(FALSE);
            HGOTO_ERROR(H5E_CACHE, H5E_SYSTEM, FAIL, "slist not empty (1)?")
        }


        /* set cache_ptr->slist_enabled to TRUE so that the slist
         * mainenance macros will be enabled.
         */
        cache_ptr->slist_enabled = TRUE;


        /* scan the index list and insert all dirty entries in the slist */
        entry_ptr = cache_ptr->il_head;

        while ( entry_ptr != NULL ) {

            HDassert( entry_ptr->magic == H5C__H5C_CACHE_ENTRY_T_MAGIC );

            if ( entry_ptr->is_dirty ) {

                H5C__INSERT_ENTRY_IN_SLIST(cache_ptr, entry_ptr, FAIL)
            }

            entry_ptr = entry_ptr->il_next;
        }

        /* we don't maintain a dirty index len, so we can't do a cross
         * check against it.  Note that there is no point in cross checking
         * against the dirty LRU size, as the dirty LRU may not be maintained,
         * and in any case, there is no requirement that all dirty entries
         * will reside on the dirty LRU.
         */
        HDassert( cache_ptr->dirty_index_size == cache_ptr->slist_size );

    } else { /* take down the skip list */

        if ( ! cache_ptr->slist_enabled ) {

            HDassert(FALSE);
            HGOTO_ERROR(H5E_CACHE, H5E_SYSTEM, FAIL, "slist already disabled?")
        }

        if ( ( cache_ptr->slist_len != 0 ) ||
             ( cache_ptr->slist_size != 0 ) ) {

            if ( clear_slist ) {

                H5SL_node_t *node_ptr;

                node_ptr = H5SL_first(cache_ptr->slist_ptr);

                while ( node_ptr != NULL ) {

                    entry_ptr = (H5C_cache_entry_t *)H5SL_item(node_ptr);

                    H5C__REMOVE_ENTRY_FROM_SLIST(cache_ptr, entry_ptr, FALSE);

                    node_ptr = H5SL_first(cache_ptr->slist_ptr);
                }
            } else {

                HDassert(FALSE);
                HGOTO_ERROR(H5E_CACHE, H5E_SYSTEM, FAIL, "slist not empty (2)?")
            }
        }

        cache_ptr->slist_enabled = FALSE;

        HDassert( 0 == cache_ptr->slist_len );
        HDassert( 0 == cache_ptr->slist_size );
    }

#else /* H5C__SLIST_OPT_ENABLED is FALSE */

    HDassert(cache_ptr->slist_enabled);

#endif /* H5C__SLIST_OPT_ENABLED is FALSE */

done:

    FUNC_LEAVE_NOAPI(ret_value)

} /* H5C_set_slist_enabled() */


/*-------------------------------------------------------------------------
 * Function:    H5C_unpin_entry()
 *
 * Purpose:    Unpin a cache entry.  The entry can be either protected or
 *             unprotected at the time of call, but must be pinned.
 *
 * Return:      Non-negative on success/Negative on failure
 *
 * Programmer:  John Mainzer
 *              3/22/06
 *
 * Changes:     Added extreme sanity checks on entry and exit.
 *                                      JRM -- 4/26/14
 *
 *-------------------------------------------------------------------------
 */
herr_t
H5C_unpin_entry(void *_entry_ptr)
{
    H5C_t             * cache_ptr;
    H5C_cache_entry_t * entry_ptr = (H5C_cache_entry_t *)_entry_ptr; /* Pointer to entry to unpin */
    herr_t              ret_value = SUCCEED;    /* Return value */

    FUNC_ENTER_NOAPI(FAIL)

    /* Sanity check */
    HDassert(entry_ptr);
    cache_ptr = entry_ptr->cache_ptr;
    HDassert(cache_ptr);
    HDassert(cache_ptr->magic == H5C__H5C_T_MAGIC);

#if H5C_DO_EXTREME_SANITY_CHECKS
    if((H5C__validate_protected_entry_list(cache_ptr) < 0) ||
            (H5C__validate_pinned_entry_list(cache_ptr) < 0) ||
            (H5C__validate_lru_list(cache_ptr) < 0))
        HGOTO_ERROR(H5E_CACHE, H5E_SYSTEM, FAIL, "an extreme sanity check failed on entry")
#endif /* H5C_DO_EXTREME_SANITY_CHECKS */


    /* Unpin the entry */
    if(H5C__unpin_entry_from_client(cache_ptr, entry_ptr, TRUE) < 0)
        HGOTO_ERROR(H5E_CACHE, H5E_CANTUNPIN, FAIL, "Can't unpin entry from client")

done:
#if H5C_DO_EXTREME_SANITY_CHECKS
    if((H5C__validate_protected_entry_list(cache_ptr) < 0) ||
            (H5C__validate_pinned_entry_list(cache_ptr) < 0) ||
            (H5C__validate_lru_list(cache_ptr) < 0))
        HDONE_ERROR(H5E_CACHE, H5E_SYSTEM, FAIL, "an extreme sanity check failed on exit")
#endif /* H5C_DO_EXTREME_SANITY_CHECKS */

    FUNC_LEAVE_NOAPI(ret_value)
} /* H5C_unpin_entry() */


/*-------------------------------------------------------------------------
 * Function:    H5C_unprotect
 *
 * Purpose:    Undo an H5C_protect() call -- specifically, mark the
 *        entry as unprotected, remove it from the protected list,
 *        and give it back to the replacement policy.
 *
 *        The TYPE and ADDR arguments must be the same as those in
 *        the corresponding call to H5C_protect() and the THING
 *        argument must be the value returned by that call to
 *        H5C_protect().
 *
 * Return:      Non-negative on success/Negative on failure
 *
 *        If the deleted flag is TRUE, simply remove the target entry
 *        from the cache, clear it, and free it without writing it to
 *        disk.
 *
 * Return:      Non-negative on success/Negative on failure
 *
 * Programmer:  John Mainzer
 *              6/2/04
 *
 * Modifications:
 *
 *              JRM -- 7/21/04
 *              Updated for the addition of the hash table.
 *
 *              JRM -- 10/28/04
 *              Added code to set cache_full to TRUE whenever we try to
 *              make space in the cache.
 *
 *              JRM -- 11/12/04
 *              Added code to call to H5C_make_space_in_cache() after the
 *              call to H5C__auto_adjust_cache_size() if that function
 *              sets the size_decreased flag is TRUE.
 *
 *              JRM -- 4/25/05
 *              The size_decreased flag can also be set to TRUE in
 *              H5C_set_cache_auto_resize_config() if a new configuration
 *              forces an immediate reduction in cache size.  Modified
 *              the code to deal with this eventuallity.
 *
 *              JRM -- 6/24/05
 *              Added support for the new write_permitted field of H5C_t.
 *
 *              JRM -- 10/22/05
 *              Hand optimizations.
 *
 *              JRM -- 5/3/06
 *              Added code to set the new dirtied field in
 *              H5C_cache_entry_t to FALSE prior to return.
 *
 *              JRM -- 6/23/06
 *              Modified code to allow dirty entries to be loaded from
 *              disk.  This is necessary as a bug fix in the object
 *              header code requires us to modify a header as it is read.
 *
 *              JRM -- 3/28/07
 *              Added the flags parameter and supporting code.  At least
 *              for now, this parameter is used to allow the entry to
 *              be protected read only, thus allowing multiple protects.
 *
 *              Also added code to allow multiple read only protects
 *              of cache entries.
 *
 *              JRM -- 7/27/07
 *              Added code supporting the new evictions_enabled field
 *              in H5C_t.
 *
 *              JRM -- 1/3/08
 *              Added to do a flash cache size increase if appropriate
 *              when a large entry is loaded.
 *
 *              JRM -- 11/13/08
 *              Modified function to call H5C_make_space_in_cache() when
 *              the min_clean_size is violated, not just when there isn't
 *              enough space for and entry that has just been loaded.
 *
 *              The purpose of this modification is to avoid "metadata
 *              blizzards" in the write only case.  In such instances,
 *              the cache was allowed to fill with dirty metadata.  When
 *              we finally needed to evict an entry to make space, we had
 *              to flush out a whole cache full of metadata -- which has
 *              interesting performance effects.  We hope to avoid (or
 *              perhaps more accurately hide) this effect by maintaining
 *              the min_clean_size, which should force us to start flushing
 *              entries long before we actually have to evict something
 *              to make space.
 *
 *
 *              Missing entries?
 *
 *
 *              JRM -- 5/8/20
 *              Updated for the possibility that the slist will be
 *              disabled.
 *
 *-------------------------------------------------------------------------
 */
herr_t
H5C_unprotect(H5F_t *f, haddr_t    addr, void *thing, unsigned flags)
{
    H5C_t *             cache_ptr;
    hbool_t        deleted;
    hbool_t        dirtied;
    hbool_t             set_flush_marker;
    hbool_t        pin_entry;
    hbool_t        unpin_entry;
    hbool_t        free_file_space;
    hbool_t        take_ownership;
    hbool_t         was_clean;
#ifdef H5_HAVE_PARALLEL
    hbool_t        clear_entry = FALSE;
#endif /* H5_HAVE_PARALLEL */
    H5C_cache_entry_t *    entry_ptr;
    H5C_cache_entry_t *    test_entry_ptr;
    herr_t              ret_value = SUCCEED;    /* Return value */

    FUNC_ENTER_NOAPI(FAIL)

    deleted                = ((flags & H5C__DELETED_FLAG) != 0);
    dirtied                = ((flags & H5C__DIRTIED_FLAG) != 0);
    set_flush_marker       = ((flags & H5C__SET_FLUSH_MARKER_FLAG) != 0);
    pin_entry              = ((flags & H5C__PIN_ENTRY_FLAG) != 0);
    unpin_entry            = ((flags & H5C__UNPIN_ENTRY_FLAG) != 0);
    free_file_space        = ((flags & H5C__FREE_FILE_SPACE_FLAG) != 0);
    take_ownership         = ((flags & H5C__TAKE_OWNERSHIP_FLAG) != 0);

    HDassert( f );
    HDassert( f->shared );

    cache_ptr = f->shared->cache;

    HDassert( cache_ptr );
    HDassert( cache_ptr->magic == H5C__H5C_T_MAGIC );
    HDassert( H5F_addr_defined(addr) );
    HDassert( thing );
    HDassert( ! ( pin_entry && unpin_entry ) );

    /* deleted flag must accompany free_file_space */
    HDassert( ( ! free_file_space ) || ( deleted ) );

    /* deleted flag must accompany take_ownership */
    HDassert( ( ! take_ownership ) || ( deleted ) );

    /* can't have both free_file_space & take_ownership */
    HDassert( ! ( free_file_space && take_ownership ) );

    entry_ptr = (H5C_cache_entry_t *)thing;

    HDassert( entry_ptr->addr == addr );

    /* also set the dirtied variable if the dirtied field is set in
     * the entry.
     */
    dirtied |= entry_ptr->dirtied;
    was_clean = ! ( entry_ptr->is_dirty );

#if H5C_DO_EXTREME_SANITY_CHECKS
    if ( ( H5C__validate_protected_entry_list(cache_ptr) < 0 ) ||
         ( H5C__validate_pinned_entry_list(cache_ptr) < 0 ) ||
         ( H5C__validate_lru_list(cache_ptr) < 0 ) )

        HGOTO_ERROR(H5E_CACHE, H5E_SYSTEM, FAIL, \
                    "an extreme sanity check failed on entry")
#endif /* H5C_DO_EXTREME_SANITY_CHECKS */

    /* if the entry has multiple read only protects, just decrement
     * the ro_ref_counter.  Don't actually unprotect until the ref count
     * drops to zero.
     */
    if ( entry_ptr->ro_ref_count > 1 ) {

        /* Sanity check */
        HDassert(entry_ptr->is_protected);
        HDassert(entry_ptr->is_read_only);

        if ( dirtied )

            HGOTO_ERROR(H5E_CACHE, H5E_CANTUNPROTECT, FAIL, \
                        "Read only entry modified??")

        /* Reduce the RO ref count */
        (entry_ptr->ro_ref_count)--;

        /* Pin or unpin the entry as requested. */
        if ( pin_entry ) {

            /* Pin the entry from a client */
            if ( H5C__pin_entry_from_client(cache_ptr, entry_ptr) < 0 )

                HGOTO_ERROR(H5E_CACHE, H5E_CANTPIN, FAIL, \
                            "Can't pin entry by client")

        } else if ( unpin_entry ) {

            /* Unpin the entry from a client */
            if ( H5C__unpin_entry_from_client(cache_ptr, entry_ptr, FALSE) < 0 )

                HGOTO_ERROR(H5E_CACHE, H5E_CANTUNPIN, FAIL, \
                            "Can't unpin entry by client")

        } /* end if */
    } else {

        if ( entry_ptr->is_read_only ) {

            /* Sanity check */
            HDassert(entry_ptr->ro_ref_count == 1);

            if ( dirtied )

                HGOTO_ERROR(H5E_CACHE, H5E_CANTUNPROTECT, FAIL, \
                            "Read only entry modified??")

            entry_ptr->is_read_only = FALSE;
            entry_ptr->ro_ref_count = 0;

        } /* end if */

#ifdef H5_HAVE_PARALLEL
        /* When the H5C code is used to implement the metadata cache in the
         * PHDF5 case, only the cache on process 0 is allowed to write to file.
         * All the other metadata caches must hold dirty entries until they
         * are told that the entries are clean.
         *
         * The clear_on_unprotect flag in the H5C_cache_entry_t structure
         * exists to deal with the case in which an entry is protected when
         * its cache receives word that the entry is now clean.  In this case,
         * the clear_on_unprotect flag is set, and the entry is flushed with
         * the H5C__FLUSH_CLEAR_ONLY_FLAG.
         *
         * All this is a bit awkward, but until the metadata cache entries
         * are contiguous, with only one dirty flag, we have to let the supplied
         * functions deal with the resetting the is_dirty flag.
         */
        if(entry_ptr->clear_on_unprotect) {
            /* Sanity check */
            HDassert(entry_ptr->is_dirty);

            entry_ptr->clear_on_unprotect = FALSE;
            if(!dirtied)
                clear_entry = TRUE;
        } /* end if */
#endif /* H5_HAVE_PARALLEL */

        if ( ! entry_ptr->is_protected )

            HGOTO_ERROR(H5E_CACHE, H5E_CANTUNPROTECT, FAIL, \
                        "Entry already unprotected??")

        /* Mark the entry as dirty if appropriate */
        entry_ptr->is_dirty = (entry_ptr->is_dirty || dirtied);

        if ( dirtied ) {

            if ( entry_ptr->image_up_to_date ) {

                entry_ptr->image_up_to_date = FALSE;

                if ( entry_ptr->flush_dep_nparents > 0 ) {

                    if ( H5C__mark_flush_dep_unserialized(entry_ptr) < 0 )

                        HGOTO_ERROR(H5E_CACHE, H5E_CANTNOTIFY, FAIL, \
                          "Can't propagate serialization status to fd parents")

                } /* end if */
            } /* end if */
        } /* end if */

        /* Check for newly dirtied entry */
        if ( was_clean && entry_ptr->is_dirty ) {

            /* Update index for newly dirtied entry */
            H5C__UPDATE_INDEX_FOR_ENTRY_DIRTY(cache_ptr, entry_ptr)

            /* If the entry's type has a 'notify' callback send a
             * 'entry dirtied' notice now that the entry is fully
             * integrated into the cache.
             */
            if ( ( entry_ptr->type->notify ) &&
                 ( (entry_ptr->type->notify)(H5C_NOTIFY_ACTION_ENTRY_DIRTIED,
                                             entry_ptr) < 0 ) )

                HGOTO_ERROR(H5E_CACHE, H5E_CANTNOTIFY, FAIL, \
                            "can't notify client about entry dirty flag set")

            /* Propagate the flush dep dirty flag up the flush dependency chain
             * if appropriate
             */
            if ( entry_ptr->flush_dep_nparents > 0 ) {

                if ( H5C__mark_flush_dep_dirty(entry_ptr) < 0 )

                    HGOTO_ERROR(H5E_CACHE, H5E_CANTMARKDIRTY, FAIL, \
                                "Can't propagate flush dep dirty flag")
            }
        } /* end if */
        /* Check for newly clean entry */
        else if ( ! was_clean && ! entry_ptr->is_dirty ) {

            /* If the entry's type has a 'notify' callback send a
             * 'entry cleaned' notice now that the entry is fully
             * integrated into the cache.
             */
            if ( ( entry_ptr->type->notify ) &&
                 ( (entry_ptr->type->notify)(H5C_NOTIFY_ACTION_ENTRY_CLEANED,
                                             entry_ptr) < 0 ) )

                HGOTO_ERROR(H5E_CACHE, H5E_CANTNOTIFY, FAIL, \
                          "can't notify client about entry dirty flag cleared")

            /* Propagate the flush dep clean flag up the flush dependency chain
             * if appropriate
             */
            if ( entry_ptr->flush_dep_nparents > 0 ) {

                if ( H5C__mark_flush_dep_clean(entry_ptr) < 0 )

                    HGOTO_ERROR(H5E_CACHE, H5E_CANTMARKDIRTY, FAIL, \
                                "Can't propagate flush dep dirty flag")

            }
        } /* end else-if */

        /* Pin or unpin the entry as requested. */
        if ( pin_entry ) {

            /* Pin the entry from a client */
            if ( H5C__pin_entry_from_client(cache_ptr, entry_ptr) < 0 )

                HGOTO_ERROR(H5E_CACHE, H5E_CANTPIN, FAIL, \
                            "Can't pin entry by client")

        } else if ( unpin_entry ) {

            /* Unpin the entry from a client */
            if ( H5C__unpin_entry_from_client(cache_ptr, entry_ptr, FALSE) < 0 )

                HGOTO_ERROR(H5E_CACHE, H5E_CANTUNPIN, FAIL, \
                            "Can't unpin entry by client")
        } /* end if */

        /* H5C__UPDATE_RP_FOR_UNPROTECT will place the unprotected entry on
         * the pinned entry list if entry_ptr->is_pinned is TRUE.
         */
        H5C__UPDATE_RP_FOR_UNPROTECT(cache_ptr, entry_ptr, FAIL)

        entry_ptr->is_protected = FALSE;

        /* if the entry is dirty, 'or' its flush_marker with the set flush flag,
         * and then add it to the skip list if it isn't there already.
         */
        if ( entry_ptr->is_dirty ) {

            entry_ptr->flush_marker |= set_flush_marker;

            if ( !entry_ptr->in_slist ) {

                /* this is a no-op if cache_ptr->slist_enabled is FALSE */
                H5C__INSERT_ENTRY_IN_SLIST(cache_ptr, entry_ptr, FAIL)
            }
        } /* end if */

        /* this implementation of the "deleted" option is a bit inefficient, as
         * we re-insert the entry to be deleted into the replacement policy
         * data structures, only to remove them again.  Depending on how often
         * we do this, we may want to optimize a bit.
         *
         * On the other hand, this implementation is reasonably clean, and
         * makes good use of existing code.
         *                                             JRM - 5/19/04
         */
        if ( deleted ) {

            unsigned flush_flags = (H5C__FLUSH_CLEAR_ONLY_FLAG |
                                    H5C__FLUSH_INVALIDATE_FLAG);

            /* verify that the target entry is in the cache. */
            H5C__SEARCH_INDEX(cache_ptr, addr, test_entry_ptr, FAIL)

            if ( test_entry_ptr == NULL )

                HGOTO_ERROR(H5E_CACHE, H5E_CANTUNPROTECT, FAIL, \
                                "entry not in hash table?!?")

            else if ( test_entry_ptr != entry_ptr )

                HGOTO_ERROR(H5E_CACHE, H5E_CANTUNPROTECT, FAIL, \
                        "hash table contains multiple entries for addr?!?")

            /* Set the 'free file space' flag for the flush, if needed */
            if ( free_file_space ) {

                flush_flags |= H5C__FREE_FILE_SPACE_FLAG;
            }

            /* Set the "take ownership" flag for the flush, if needed */
            if ( take_ownership ) {

                flush_flags |= H5C__TAKE_OWNERSHIP_FLAG;
            }

            /* Delete the entry from the skip list on destroy */
            flush_flags |= H5C__DEL_FROM_SLIST_ON_DESTROY_FLAG;

            HDassert( ( ! cache_ptr->slist_enabled ) || \
                      ( ( ( ! was_clean ) || dirtied ) == \
                        ( entry_ptr->in_slist ) ) );

            if ( H5C__flush_single_entry(f, entry_ptr, flush_flags) < 0 )

                HGOTO_ERROR(H5E_CACHE, H5E_CANTUNPROTECT, FAIL, \
                            "Can't flush entry")

        } /* end if */
#ifdef H5_HAVE_PARALLEL
        else if ( clear_entry ) {

            /* verify that the target entry is in the cache. */
            H5C__SEARCH_INDEX(cache_ptr, addr, test_entry_ptr, FAIL)

            if ( test_entry_ptr == NULL )

                HGOTO_ERROR(H5E_CACHE, H5E_CANTUNPROTECT, FAIL, \
                            "entry not in hash table?!?")

            else if ( test_entry_ptr != entry_ptr )

                HGOTO_ERROR(H5E_CACHE, H5E_CANTUNPROTECT, FAIL, \
                            "hash table contains multiple entries for addr?!?")

            if ( H5C__flush_single_entry(f, entry_ptr,
                                      H5C__FLUSH_CLEAR_ONLY_FLAG |
                                      H5C__DEL_FROM_SLIST_ON_DESTROY_FLAG) < 0 )
                HGOTO_ERROR(H5E_CACHE, H5E_CANTUNPROTECT, FAIL, \
                            "Can't clear entry")

        } /* end else if */
#endif /* H5_HAVE_PARALLEL */
    }

    H5C__UPDATE_STATS_FOR_UNPROTECT(cache_ptr)

done:

#if H5C_DO_EXTREME_SANITY_CHECKS
    if ( ( H5C__validate_protected_entry_list(cache_ptr) < 0 ) ||
         ( H5C__validate_pinned_entry_list(cache_ptr) < 0 ) ||
         ( H5C__validate_lru_list(cache_ptr) < 0 ) ) {

        HDONE_ERROR(H5E_CACHE, H5E_SYSTEM, FAIL, \
                    "an extreme sanity check failed on exit")
#endif /* H5C_DO_EXTREME_SANITY_CHECKS */

    FUNC_LEAVE_NOAPI(ret_value)

} /* H5C_unprotect() */


/*-------------------------------------------------------------------------
 *
 * Function:    H5C_unsettle_entry_ring
 *
 * Purpose:     Advise the metadata cache that the specified entry's free space
 *              manager ring is no longer settled (if it was on entry).
 *
 *              If the target free space manager ring is already
 *              unsettled, do nothing, and return SUCCEED.
 *
 *              If the target free space manager ring is settled, and
 *              we are not in the process of a file shutdown, mark
 *              the ring as unsettled, and return SUCCEED.
 *
 *              If the target free space manager is settled, and we
 *              are in the process of a file shutdown, post an error
 *              message, and return FAIL.
 *
 * Return:      Non-negative on success/Negative on failure
 *
 * Programmer:  Quincey Koziol
 *              January 3, 2017
 *
 *-------------------------------------------------------------------------
 */
herr_t
H5C_unsettle_entry_ring(void *_entry)
{
    H5C_cache_entry_t *entry = (H5C_cache_entry_t *)_entry;     /* Entry whose ring to unsettle */
    H5C_t *cache;               /* Cache for file */
    herr_t ret_value = SUCCEED; /* Return value */

    FUNC_ENTER_NOAPI(FAIL)

    /* Sanity checks */
    HDassert(entry);
    HDassert(entry->ring != H5C_RING_UNDEFINED);
    HDassert((H5C_RING_USER == entry->ring) || (H5C_RING_RDFSM == entry->ring) || (H5C_RING_MDFSM == entry->ring));
    cache = entry->cache_ptr;
    HDassert(cache);
    HDassert(cache->magic == H5C__H5C_T_MAGIC);

    switch(entry->ring) {
    case H5C_RING_USER:
            /* Do nothing */
        break;

    case H5C_RING_RDFSM:
        if(cache->rdfsm_settled) {
        if(cache->flush_in_progress || cache->close_warning_received)
            HGOTO_ERROR(H5E_CACHE, H5E_SYSTEM, FAIL, "unexpected rdfsm ring unsettle")
        cache->rdfsm_settled = FALSE;
        } /* end if */
        break;

    case H5C_RING_MDFSM:
        if(cache->mdfsm_settled) {
        if(cache->flush_in_progress || cache->close_warning_received)
            HGOTO_ERROR(H5E_CACHE, H5E_SYSTEM, FAIL, "unexpected mdfsm ring unsettle")
        cache->mdfsm_settled = FALSE;
        } /* end if */
        break;

    default:
        HDassert(FALSE); /* this should be un-reachable */
        break;
    } /* end switch */

done:
    FUNC_LEAVE_NOAPI(ret_value)
} /* H5C_unsettle_entry_ring() */


/*-------------------------------------------------------------------------
 * Function:    H5C_unsettle_ring()
 *
 * Purpose:     Advise the metadata cache that the specified free space
 *              manager ring is no longer settled (if it was on entry).
 *
 *              If the target free space manager ring is already
 *              unsettled, do nothing, and return SUCCEED.
 *
 *              If the target free space manager ring is settled, and
 *              we are not in the process of a file shutdown, mark
 *              the ring as unsettled, and return SUCCEED.
 *
 *              If the target free space manager is settled, and we
 *              are in the process of a file shutdown, post an error
 *              message, and return FAIL.
 *
 * Return:      Non-negative on success/Negative on failure
 *
 * Programmer:  John Mainzer
 *              10/15/16
 *
 *-------------------------------------------------------------------------
 */
herr_t
H5C_unsettle_ring(H5F_t * f, H5C_ring_t ring)
{
    H5C_t *             cache_ptr;
    herr_t ret_value = SUCCEED; /* Return value */

    FUNC_ENTER_NOAPI(FAIL)

    /* Sanity checks */
    HDassert(f);
    HDassert(f->shared);
    HDassert(f->shared->cache);
    HDassert((H5C_RING_RDFSM == ring) || (H5C_RING_MDFSM == ring));
    cache_ptr = f->shared->cache;
    HDassert(H5C__H5C_T_MAGIC == cache_ptr->magic);

    switch(ring) {
        case H5C_RING_RDFSM:
            if(cache_ptr->rdfsm_settled) {
                if(cache_ptr->close_warning_received)
                    HGOTO_ERROR(H5E_CACHE, H5E_SYSTEM, FAIL, "unexpected rdfsm ring unsettle")
                cache_ptr->rdfsm_settled = FALSE;
            } /* end if */
            break;

        case H5C_RING_MDFSM:
            if(cache_ptr->mdfsm_settled) {
                if(cache_ptr->close_warning_received)
                    HGOTO_ERROR(H5E_CACHE, H5E_SYSTEM, FAIL, "unexpected mdfsm ring unsettle")
                cache_ptr->mdfsm_settled = FALSE;
            } /* end if */
            break;

    default:
        HDassert(FALSE); /* this should be un-reachable */
        break;
    } /* end switch */

done:
    FUNC_LEAVE_NOAPI(ret_value)
} /* H5C_unsettle_ring() */


/*-------------------------------------------------------------------------
 * Function:    H5C_validate_resize_config()
 *
 * Purpose:    Run a sanity check on the specified sections of the
 *             provided instance of struct H5C_auto_size_ctl_t.
 *
 *        Do nothing and return SUCCEED if no errors are detected,
 *        and flag an error and return FAIL otherwise.
 *
 * Return:      Non-negative on success/Negative on failure
 *
 * Programmer:  John Mainzer
 *              3/23/05
 *
 *-------------------------------------------------------------------------
 */
herr_t
H5C_validate_resize_config(H5C_auto_size_ctl_t * config_ptr,
                           unsigned int tests)
{
    herr_t              ret_value = SUCCEED;    /* Return value */

    FUNC_ENTER_NOAPI(FAIL)

    if(config_ptr == NULL)
        HGOTO_ERROR(H5E_CACHE, H5E_SYSTEM, FAIL, "NULL config_ptr on entry")

    if(config_ptr->version != H5C__CURR_AUTO_SIZE_CTL_VER)
        HGOTO_ERROR(H5E_CACHE, H5E_SYSTEM, FAIL, "Unknown config version")

    if((tests & H5C_RESIZE_CFG__VALIDATE_GENERAL) != 0) {

        if(config_ptr->max_size > H5C__MAX_MAX_CACHE_SIZE)
            HGOTO_ERROR(H5E_ARGS, H5E_BADVALUE, FAIL, "max_size too big")

        if(config_ptr->min_size < H5C__MIN_MAX_CACHE_SIZE)
            HGOTO_ERROR(H5E_ARGS, H5E_BADVALUE, FAIL, "min_size too small")

        if(config_ptr->min_size > config_ptr->max_size)
            HGOTO_ERROR(H5E_ARGS, H5E_BADVALUE, FAIL, "min_size > max_size")

        if(config_ptr->set_initial_size &&
                ((config_ptr->initial_size < config_ptr->min_size) ||
                    (config_ptr->initial_size > config_ptr->max_size)))
            HGOTO_ERROR(H5E_ARGS, H5E_BADVALUE, FAIL, "initial_size must be in the interval [min_size, max_size]")

        if((config_ptr->min_clean_fraction < (double)0.0f) ||
                (config_ptr->min_clean_fraction > (double)1.0f))
            HGOTO_ERROR(H5E_ARGS, H5E_BADVALUE, FAIL, "min_clean_fraction must be in the interval [0.0, 1.0]")

        if(config_ptr->epoch_length < H5C__MIN_AR_EPOCH_LENGTH)
            HGOTO_ERROR(H5E_ARGS, H5E_BADVALUE, FAIL, "epoch_length too small")

        if(config_ptr->epoch_length > H5C__MAX_AR_EPOCH_LENGTH)
            HGOTO_ERROR(H5E_ARGS, H5E_BADVALUE, FAIL, "epoch_length too big")
    } /* H5C_RESIZE_CFG__VALIDATE_GENERAL */


    if((tests & H5C_RESIZE_CFG__VALIDATE_INCREMENT) != 0) {
        if((config_ptr->incr_mode != H5C_incr__off) &&
                (config_ptr->incr_mode != H5C_incr__threshold))
            HGOTO_ERROR(H5E_ARGS, H5E_BADVALUE, FAIL, "Invalid incr_mode")

        if(config_ptr->incr_mode == H5C_incr__threshold) {
            if((config_ptr->lower_hr_threshold < (double)0.0f) ||
                    (config_ptr->lower_hr_threshold > (double)1.0f))
                HGOTO_ERROR(H5E_ARGS, H5E_BADVALUE, FAIL, "lower_hr_threshold must be in the range [0.0, 1.0]")

            if(config_ptr->increment < (double)1.0f)
                HGOTO_ERROR(H5E_ARGS, H5E_BADVALUE, FAIL, "increment must be greater than or equal to 1.0")

            /* no need to check max_increment, as it is a size_t,
             * and thus must be non-negative.
             */
        } /* H5C_incr__threshold */

        switch(config_ptr->flash_incr_mode) {
            case H5C_flash_incr__off:
                /* nothing to do here */
                break;

            case H5C_flash_incr__add_space:
                if((config_ptr->flash_multiple < (double)0.1f) ||
                        (config_ptr->flash_multiple > (double)10.0f))
                    HGOTO_ERROR(H5E_ARGS, H5E_BADVALUE, FAIL, "flash_multiple must be in the range [0.1, 10.0]")
                if((config_ptr->flash_threshold < (double)0.1f) ||
                        (config_ptr->flash_threshold > (double)1.0f))
                    HGOTO_ERROR(H5E_ARGS, H5E_BADVALUE, FAIL, "flash_threshold must be in the range [0.1, 1.0]")
                break;

            default:
                HGOTO_ERROR(H5E_ARGS, H5E_BADVALUE, FAIL, "Invalid flash_incr_mode")
                break;
        } /* end switch */
    } /* H5C_RESIZE_CFG__VALIDATE_INCREMENT */


    if ( (tests & H5C_RESIZE_CFG__VALIDATE_DECREMENT) != 0 ) {

        if ( ( config_ptr->decr_mode != H5C_decr__off ) &&
             ( config_ptr->decr_mode != H5C_decr__threshold ) &&
             ( config_ptr->decr_mode != H5C_decr__age_out ) &&
             ( config_ptr->decr_mode != H5C_decr__age_out_with_threshold )
           ) {

            HGOTO_ERROR(H5E_ARGS, H5E_BADVALUE, FAIL, "Invalid decr_mode")
        }

        if ( config_ptr->decr_mode == H5C_decr__threshold ) {
            if(config_ptr->upper_hr_threshold > (double)1.0f)
                HGOTO_ERROR(H5E_ARGS, H5E_BADVALUE, FAIL, "upper_hr_threshold must be <= 1.0")

            if((config_ptr->decrement > (double)1.0f) ||
                    (config_ptr->decrement < (double)0.0f))
                HGOTO_ERROR(H5E_ARGS, H5E_BADVALUE, FAIL, "decrement must be in the interval [0.0, 1.0]")

            /* no need to check max_decrement as it is a size_t
             * and thus must be non-negative.
             */
        } /* H5C_decr__threshold */

        if((config_ptr->decr_mode == H5C_decr__age_out) ||
                (config_ptr->decr_mode == H5C_decr__age_out_with_threshold)) {

            if(config_ptr->epochs_before_eviction < 1)
                HGOTO_ERROR(H5E_ARGS, H5E_BADVALUE, FAIL, "epochs_before_eviction must be positive")
            if(config_ptr->epochs_before_eviction > H5C__MAX_EPOCH_MARKERS)
                HGOTO_ERROR(H5E_ARGS, H5E_BADVALUE, FAIL, "epochs_before_eviction too big")

            if((config_ptr->apply_empty_reserve) &&
                    ((config_ptr->empty_reserve > (double)1.0f) ||
                        (config_ptr->empty_reserve < (double)0.0f)))
                HGOTO_ERROR(H5E_ARGS, H5E_BADVALUE, FAIL, "empty_reserve must be in the interval [0.0, 1.0]")

            /* no need to check max_decrement as it is a size_t
             * and thus must be non-negative.
             */
        } /* H5C_decr__age_out || H5C_decr__age_out_with_threshold */

        if(config_ptr->decr_mode == H5C_decr__age_out_with_threshold) {
            if((config_ptr->upper_hr_threshold > (double)1.0f) ||
                    (config_ptr->upper_hr_threshold < (double)0.0f))
                HGOTO_ERROR(H5E_ARGS, H5E_BADVALUE, FAIL, "upper_hr_threshold must be in the interval [0.0, 1.0]")
        } /* H5C_decr__age_out_with_threshold */
    } /* H5C_RESIZE_CFG__VALIDATE_DECREMENT */


    if ( (tests & H5C_RESIZE_CFG__VALIDATE_INTERACTIONS) != 0 ) {
        if((config_ptr->incr_mode == H5C_incr__threshold)
                && ((config_ptr->decr_mode == H5C_decr__threshold) ||
                       (config_ptr->decr_mode == H5C_decr__age_out_with_threshold))
                && (config_ptr->lower_hr_threshold >= config_ptr->upper_hr_threshold))
            HGOTO_ERROR(H5E_ARGS, H5E_BADVALUE, FAIL, "conflicting threshold fields in config")
    } /* H5C_RESIZE_CFG__VALIDATE_INTERACTIONS */

done:
    FUNC_LEAVE_NOAPI(ret_value)
} /* H5C_validate_resize_config() */


/*-------------------------------------------------------------------------
 * Function:    H5C_create_flush_dependency()
 *
 * Purpose:     Initiates a parent<->child entry flush dependency.  The parent
 *              entry must be pinned or protected at the time of call, and must
 *              have all dependencies removed before the cache can shut down.
 *
 * Note:        Flush dependencies in the cache indicate that a child entry
 *              must be flushed to the file before its parent.  (This is
 *              currently used to implement Single-Writer/Multiple-Reader (SWMR)
 *              I/O access for data structures in the file).
 *
 *              Creating a flush dependency between two entries will also pin
 *              the parent entry.
 *
 * Return:      Non-negative on success/Negative on failure
 *
 * Programmer:  Quincey Koziol
 *              3/05/09
 *
 *-------------------------------------------------------------------------
 */
herr_t
H5C_create_flush_dependency(void * parent_thing, void * child_thing)
{
    H5C_t             * cache_ptr;
    H5C_cache_entry_t *    parent_entry = (H5C_cache_entry_t *)parent_thing;   /* Ptr to parent thing's entry */
    H5C_cache_entry_t * child_entry = (H5C_cache_entry_t *)child_thing;    /* Ptr to child thing's entry */
    herr_t ret_value = SUCCEED;         /* Return value */

    FUNC_ENTER_NOAPI(FAIL)

    /* Sanity checks */
    HDassert(parent_entry);
    HDassert(parent_entry->magic == H5C__H5C_CACHE_ENTRY_T_MAGIC);
    HDassert(H5F_addr_defined(parent_entry->addr));
    HDassert(child_entry);
    HDassert(child_entry->magic == H5C__H5C_CACHE_ENTRY_T_MAGIC);
    HDassert(H5F_addr_defined(child_entry->addr));
    cache_ptr = parent_entry->cache_ptr;
    HDassert(cache_ptr);
    HDassert(cache_ptr->magic == H5C__H5C_T_MAGIC);
    HDassert(cache_ptr == child_entry->cache_ptr);
#ifndef NDEBUG
    /* Make sure the parent is not already a parent */
    {
        unsigned u;

        for(u = 0; u < child_entry->flush_dep_nparents; u++)
            HDassert(child_entry->flush_dep_parent[u] != parent_entry);
    } /* end block */
#endif /* NDEBUG */

    /* More sanity checks */
    if(child_entry == parent_entry)
        HGOTO_ERROR(H5E_CACHE, H5E_CANTDEPEND, FAIL, "Child entry flush dependency parent can't be itself")
    if(!(parent_entry->is_protected || parent_entry->is_pinned))
        HGOTO_ERROR(H5E_CACHE, H5E_CANTDEPEND, FAIL, "Parent entry isn't pinned or protected")

    /* Check for parent not pinned */
    if(!parent_entry->is_pinned) {
        /* Sanity check */
        HDassert(parent_entry->flush_dep_nchildren == 0);
        HDassert(!parent_entry->pinned_from_client);
        HDassert(!parent_entry->pinned_from_cache);

        /* Pin the parent entry */
        parent_entry->is_pinned = TRUE;
        H5C__UPDATE_STATS_FOR_PIN(cache_ptr, parent_entry)
    } /* end else */

    /* Mark the entry as pinned from the cache's action (possibly redundantly) */
    parent_entry->pinned_from_cache = TRUE;

    /* Check if we need to resize the child's parent array */
    if(child_entry->flush_dep_nparents >= child_entry->flush_dep_parent_nalloc) {
        if(child_entry->flush_dep_parent_nalloc == 0) {
            /* Array does not exist yet, allocate it */
            HDassert(!child_entry->flush_dep_parent);

            if(NULL == (child_entry->flush_dep_parent = H5FL_SEQ_MALLOC(H5C_cache_entry_ptr_t, H5C_FLUSH_DEP_PARENT_INIT)))
                HGOTO_ERROR(H5E_RESOURCE, H5E_NOSPACE, FAIL, "memory allocation failed for flush dependency parent list")
            child_entry->flush_dep_parent_nalloc = H5C_FLUSH_DEP_PARENT_INIT;
        } /* end if */
        else {
            /* Resize existing array */
            HDassert(child_entry->flush_dep_parent);

            if(NULL == (child_entry->flush_dep_parent = H5FL_SEQ_REALLOC(H5C_cache_entry_ptr_t, child_entry->flush_dep_parent, 2 * child_entry->flush_dep_parent_nalloc)))
                HGOTO_ERROR(H5E_RESOURCE, H5E_NOSPACE, FAIL, "memory allocation failed for flush dependency parent list")
            child_entry->flush_dep_parent_nalloc *= 2;
        } /* end else */
        cache_ptr->entry_fd_height_change_counter++;
    } /* end if */

    /* Add the dependency to the child's parent array */
    child_entry->flush_dep_parent[child_entry->flush_dep_nparents] = parent_entry;
    child_entry->flush_dep_nparents++;

    /* Increment parent's number of children */
    parent_entry->flush_dep_nchildren++;

    /* Adjust the number of dirty children */
    if(child_entry->is_dirty) {
        /* Sanity check */
        HDassert(parent_entry->flush_dep_ndirty_children < parent_entry->flush_dep_nchildren);

        parent_entry->flush_dep_ndirty_children++;

        /* If the parent has a 'notify' callback, send a 'child entry dirtied' notice */
        if(parent_entry->type->notify &&
                (parent_entry->type->notify)(H5C_NOTIFY_ACTION_CHILD_DIRTIED, parent_entry) < 0)
            HGOTO_ERROR(H5E_CACHE, H5E_CANTNOTIFY, FAIL, "can't notify parent about child entry dirty flag set")
    } /* end if */

    /* adjust the parent's number of unserialized children.  Note
     * that it is possible for and entry to be clean and unserialized.
     */
    if(!child_entry->image_up_to_date) {
        HDassert(parent_entry->flush_dep_nunser_children < parent_entry->flush_dep_nchildren);

        parent_entry->flush_dep_nunser_children++;

        /* If the parent has a 'notify' callback, send a 'child entry unserialized' notice */
        if(parent_entry->type->notify &&
                (parent_entry->type->notify)(H5C_NOTIFY_ACTION_CHILD_UNSERIALIZED, parent_entry) < 0)
            HGOTO_ERROR(H5E_CACHE, H5E_CANTNOTIFY, FAIL, "can't notify parent about child entry serialized flag reset")
    } /* end if */

    /* Post-conditions, for successful operation */
    HDassert(parent_entry->is_pinned);
    HDassert(parent_entry->flush_dep_nchildren > 0);
    HDassert(child_entry->flush_dep_parent);
    HDassert(child_entry->flush_dep_nparents > 0);
    HDassert(child_entry->flush_dep_parent_nalloc > 0);
#ifndef NDEBUG
    H5C__assert_flush_dep_nocycle(parent_entry, child_entry);
#endif /* NDEBUG */

done:
    FUNC_LEAVE_NOAPI(ret_value)
} /* H5C_create_flush_dependency() */


/*-------------------------------------------------------------------------
 * Function:    H5C_destroy_flush_dependency()
 *
 * Purpose:     Terminates a parent<-> child entry flush dependency.  The
 *              parent entry must be pinned.
 *
 * Return:      Non-negative on success/Negative on failure
 *
 * Programmer:  Quincey Koziol
 *              3/05/09
 *
 *-------------------------------------------------------------------------
 */
herr_t
H5C_destroy_flush_dependency(void *parent_thing, void * child_thing)
{
    H5C_t             * cache_ptr;
    H5C_cache_entry_t *    parent_entry = (H5C_cache_entry_t *)parent_thing; /* Ptr to parent entry */
    H5C_cache_entry_t *    child_entry = (H5C_cache_entry_t *)child_thing; /* Ptr to child entry */
    unsigned            u;                      /* Local index variable */
    herr_t              ret_value = SUCCEED;    /* Return value */

    FUNC_ENTER_NOAPI(FAIL)

    /* Sanity checks */
    HDassert(parent_entry);
    HDassert(parent_entry->magic == H5C__H5C_CACHE_ENTRY_T_MAGIC);
    HDassert(H5F_addr_defined(parent_entry->addr));
    HDassert(child_entry);
    HDassert(child_entry->magic == H5C__H5C_CACHE_ENTRY_T_MAGIC);
    HDassert(H5F_addr_defined(child_entry->addr));
    cache_ptr = parent_entry->cache_ptr;
    HDassert(cache_ptr);
    HDassert(cache_ptr->magic == H5C__H5C_T_MAGIC);
    HDassert(cache_ptr == child_entry->cache_ptr);

    /* Usage checks */
    if(!parent_entry->is_pinned)
        HGOTO_ERROR(H5E_CACHE, H5E_CANTUNDEPEND, FAIL, "Parent entry isn't pinned")
    if(NULL == child_entry->flush_dep_parent)
        HGOTO_ERROR(H5E_CACHE, H5E_CANTUNDEPEND, FAIL, "Child entry doesn't have a flush dependency parent array")
    if(0 == parent_entry->flush_dep_nchildren)
        HGOTO_ERROR(H5E_CACHE, H5E_CANTUNDEPEND, FAIL, "Parent entry flush dependency ref. count has no child dependencies")

    /* Search for parent in child's parent array.  This is a linear search
     * because we do not expect large numbers of parents.  If this changes, we
     * may wish to change the parent array to a skip list */
    for(u = 0; u < child_entry->flush_dep_nparents; u++)
        if(child_entry->flush_dep_parent[u] == parent_entry)
            break;
    if(u == child_entry->flush_dep_nparents)
        HGOTO_ERROR(H5E_CACHE, H5E_CANTUNDEPEND, FAIL, "Parent entry isn't a flush dependency parent for child entry")

    /* Remove parent entry from child's parent array */
    if(u < (child_entry->flush_dep_nparents - 1))
        HDmemmove(&child_entry->flush_dep_parent[u],
                &child_entry->flush_dep_parent[u + 1],
                (child_entry->flush_dep_nparents - u - 1) * sizeof(child_entry->flush_dep_parent[0]));
    child_entry->flush_dep_nparents--;

    /* Adjust parent entry's nchildren and unpin parent if it goes to zero */
    parent_entry->flush_dep_nchildren--;
    if(0 == parent_entry->flush_dep_nchildren) {
        /* Sanity check */
        HDassert(parent_entry->pinned_from_cache);

        /* Check if we should unpin parent entry now */
        if(!parent_entry->pinned_from_client)
            if(H5C__unpin_entry_real(cache_ptr, parent_entry, TRUE) < 0)
                HGOTO_ERROR(H5E_CACHE, H5E_CANTUNPIN, FAIL, "Can't unpin entry")

        /* Mark the entry as unpinned from the cache's action */
        parent_entry->pinned_from_cache = FALSE;
    } /* end if */

    /* Adjust parent entry's ndirty_children */
    if(child_entry->is_dirty) {
        /* Sanity check */
        HDassert(parent_entry->flush_dep_ndirty_children > 0);

        parent_entry->flush_dep_ndirty_children--;

        /* If the parent has a 'notify' callback, send a 'child entry cleaned' notice */
        if(parent_entry->type->notify &&
                (parent_entry->type->notify)(H5C_NOTIFY_ACTION_CHILD_CLEANED, parent_entry) < 0)
            HGOTO_ERROR(H5E_CACHE, H5E_CANTNOTIFY, FAIL, "can't notify parent about child entry dirty flag reset")
    } /* end if */

    /* adjust parent entry's number of unserialized children */
    if(!child_entry->image_up_to_date) {
        HDassert(parent_entry->flush_dep_nunser_children > 0);

        parent_entry->flush_dep_nunser_children--;

        /* If the parent has a 'notify' callback, send a 'child entry serialized' notice */
        if(parent_entry->type->notify &&
                (parent_entry->type->notify)(H5C_NOTIFY_ACTION_CHILD_SERIALIZED, parent_entry) < 0)
            HGOTO_ERROR(H5E_CACHE, H5E_CANTNOTIFY, FAIL, "can't notify parent about child entry serialized flag set")
    } /* end if */

    /* Shrink or free the parent array if apporpriate */
    if(child_entry->flush_dep_nparents == 0) {
        child_entry->flush_dep_parent = H5FL_SEQ_FREE(H5C_cache_entry_ptr_t, child_entry->flush_dep_parent);
        child_entry->flush_dep_parent_nalloc = 0;
    } /* end if */
    else if(child_entry->flush_dep_parent_nalloc > H5C_FLUSH_DEP_PARENT_INIT
            && child_entry->flush_dep_nparents <= (child_entry->flush_dep_parent_nalloc / 4)) {
        if(NULL == (child_entry->flush_dep_parent = H5FL_SEQ_REALLOC(H5C_cache_entry_ptr_t, child_entry->flush_dep_parent, child_entry->flush_dep_parent_nalloc / 4)))
            HGOTO_ERROR(H5E_RESOURCE, H5E_NOSPACE, FAIL, "memory allocation failed for flush dependency parent list")
        child_entry->flush_dep_parent_nalloc /= 4;
    } /* end if */

done:
    FUNC_LEAVE_NOAPI(ret_value)
} /* H5C_destroy_flush_dependency() */


/*************************************************************************/
/**************************** Private Functions: *************************/
/*************************************************************************/


/*-------------------------------------------------------------------------
 * Function:    H5C__pin_entry_from_client()
 *
 * Purpose:     Internal routine to pin a cache entry from a client action.
 *
 * Return:      Non-negative on success/Negative on failure
 *
 * Programmer:  Quincey Koziol
 *              3/26/09
 *
 *-------------------------------------------------------------------------
 */
#if H5C_COLLECT_CACHE_STATS
static herr_t
H5C__pin_entry_from_client(H5C_t *cache_ptr, H5C_cache_entry_t *entry_ptr)
#else
static herr_t
H5C__pin_entry_from_client(H5C_t H5_ATTR_UNUSED *cache_ptr, H5C_cache_entry_t *entry_ptr)
#endif
{
    herr_t ret_value = SUCCEED;    /* Return value */

    FUNC_ENTER_STATIC

    /* Sanity checks */
    HDassert(cache_ptr);
    HDassert(entry_ptr);
    HDassert(entry_ptr->is_protected);

    /* Check if the entry is already pinned */
    if(entry_ptr->is_pinned) {
        /* Check if the entry was pinned through an explicit pin from a client */
        if(entry_ptr->pinned_from_client)
            HGOTO_ERROR(H5E_CACHE, H5E_CANTPIN, FAIL, "entry is already pinned")
    } /* end if */
    else {
        entry_ptr->is_pinned = TRUE;

        H5C__UPDATE_STATS_FOR_PIN(cache_ptr, entry_ptr)
    } /* end else */

    /* Mark that the entry was pinned through an explicit pin from a client */
    entry_ptr->pinned_from_client = TRUE;

done:
    FUNC_LEAVE_NOAPI(ret_value)
} /* H5C__pin_entry_from_client() */


/*-------------------------------------------------------------------------
 * Function:    H5C__unpin_entry_real()
 *
 * Purpose:     Internal routine to unpin a cache entry.
 *
 * Return:      Non-negative on success/Negative on failure
 *
 * Programmer:  Quincey Koziol
 *              1/6/18
 *
 *-------------------------------------------------------------------------
 */
static herr_t
H5C__unpin_entry_real(H5C_t *cache_ptr, H5C_cache_entry_t *entry_ptr,
    hbool_t update_rp)
{
    herr_t ret_value = SUCCEED;    /* Return value */

#if H5C_DO_SANITY_CHECKS
    FUNC_ENTER_STATIC
#else
    FUNC_ENTER_STATIC_NOERR
#endif

    /* Sanity checking */
    HDassert(cache_ptr);
    HDassert(entry_ptr);
    HDassert(entry_ptr->is_pinned);

    /* If requested, update the replacement policy if the entry is not protected */
    if(update_rp && !entry_ptr->is_protected)
        H5C__UPDATE_RP_FOR_UNPIN(cache_ptr, entry_ptr, FAIL)

    /* Unpin the entry now */
    entry_ptr->is_pinned = FALSE;

    /* Update the stats for an unpin operation */
    H5C__UPDATE_STATS_FOR_UNPIN(cache_ptr, entry_ptr)

#if H5C_DO_SANITY_CHECKS
done:
#endif
    FUNC_LEAVE_NOAPI(ret_value)
} /* H5C__unpin_entry_real() */


/*-------------------------------------------------------------------------
 * Function:    H5C__unpin_entry_from_client()
 *
 * Purpose:     Internal routine to unpin a cache entry from a client action.
 *
 * Return:      Non-negative on success/Negative on failure
 *
 * Programmer:  Quincey Koziol
 *              3/24/09
 *
 *-------------------------------------------------------------------------
 */
static herr_t
H5C__unpin_entry_from_client(H5C_t *cache_ptr, H5C_cache_entry_t *entry_ptr,
    hbool_t update_rp)
{
    herr_t ret_value = SUCCEED;    /* Return value */

    FUNC_ENTER_STATIC

    /* Sanity checking */
    HDassert(cache_ptr);
    HDassert(entry_ptr);

    /* Error checking (should be sanity checks?) */
    if(!entry_ptr->is_pinned)
        HGOTO_ERROR(H5E_CACHE, H5E_CANTUNPIN, FAIL, "entry isn't pinned")
    if(!entry_ptr->pinned_from_client)
        HGOTO_ERROR(H5E_CACHE, H5E_CANTUNPIN, FAIL, "entry wasn't pinned by cache client")

    /* Check if the entry is not pinned from a flush dependency */
    if(!entry_ptr->pinned_from_cache)
        if(H5C__unpin_entry_real(cache_ptr, entry_ptr, update_rp) < 0)
            HGOTO_ERROR(H5E_CACHE, H5E_CANTUNPIN, FAIL, "can't unpin entry")

    /* Mark the entry as explicitly unpinned by the client */
    entry_ptr->pinned_from_client = FALSE;

done:
    FUNC_LEAVE_NOAPI(ret_value)
} /* H5C__unpin_entry_from_client() */

/*-------------------------------------------------------------------------
 *
 * Function:    H5C__auto_adjust_cache_size
 *
 * Purpose:        Obtain the current full cache hit rate, and compare it
 *        with the hit rate thresholds for modifying cache size.
 *        If one of the thresholds has been crossed, adjusts the
 *        size of the cache accordingly.
 *
 *        The function then resets the full cache hit rate
 *        statistics, and exits.
 *
 * Return:      Non-negative on success/Negative on failure or if there was
 *        an attempt to flush a protected item.
 *
 *
 * Programmer:  John Mainzer, 10/7/04
 *
 *-------------------------------------------------------------------------
 */
static herr_t
H5C__auto_adjust_cache_size(H5F_t *f, hbool_t write_permitted)
{
    H5C_t *            cache_ptr = f->shared->cache;
    hbool_t            reentrant_call = FALSE;
    hbool_t            inserted_epoch_marker = FALSE;
    size_t            new_max_cache_size = 0;
    size_t            old_max_cache_size = 0;
    size_t            new_min_clean_size = 0;
    size_t            old_min_clean_size = 0;
    double            hit_rate;
    enum H5C_resize_status    status = in_spec; /* will change if needed */
    herr_t            ret_value = SUCCEED;      /* Return value */

    FUNC_ENTER_STATIC

    HDassert( f );
    HDassert( cache_ptr );
    HDassert( cache_ptr->magic == H5C__H5C_T_MAGIC );
    HDassert( cache_ptr->cache_accesses >=
              (cache_ptr->resize_ctl).epoch_length );
    HDassert( (double)0.0f <= (cache_ptr->resize_ctl).min_clean_fraction );
    HDassert( (cache_ptr->resize_ctl).min_clean_fraction <= (double)100.0f );

    /* check to see if cache_ptr->resize_in_progress is TRUE.  If it, this
     * is a re-entrant call via a client callback called in the resize
     * process.  To avoid an infinite recursion, set reentrant_call to
     * TRUE, and goto done.
     */
    if(cache_ptr->resize_in_progress) {
        reentrant_call = TRUE;
        HGOTO_DONE(SUCCEED)
    } /* end if */

    cache_ptr->resize_in_progress = TRUE;

    if(!cache_ptr->resize_enabled)
        HGOTO_ERROR(H5E_CACHE, H5E_SYSTEM, FAIL, "Auto cache resize disabled")

    HDassert(((cache_ptr->resize_ctl).incr_mode != H5C_incr__off) || \
              ((cache_ptr->resize_ctl).decr_mode != H5C_decr__off));

    if(H5C_get_cache_hit_rate(cache_ptr, &hit_rate) != SUCCEED)
        HGOTO_ERROR(H5E_CACHE, H5E_SYSTEM, FAIL, "Can't get hit rate")

    HDassert( ( (double)0.0f <= hit_rate ) && ( hit_rate <= (double)1.0f ) );

    switch((cache_ptr->resize_ctl).incr_mode) {
        case H5C_incr__off:
            if(cache_ptr->size_increase_possible)
                HGOTO_ERROR(H5E_CACHE, H5E_SYSTEM, FAIL, "size_increase_possible but H5C_incr__off?!?!?")
            break;

        case H5C_incr__threshold:
            if ( hit_rate < (cache_ptr->resize_ctl).lower_hr_threshold ) {

                if ( ! cache_ptr->size_increase_possible ) {

                    status = increase_disabled;

                } else if ( cache_ptr->max_cache_size >=
                            (cache_ptr->resize_ctl).max_size ) {

                    HDassert( cache_ptr->max_cache_size == \
                              (cache_ptr->resize_ctl).max_size );
                    status = at_max_size;

                } else if ( ! cache_ptr->cache_full ) {

                    status = not_full;

                } else {

                    new_max_cache_size = (size_t)
                                     (((double)(cache_ptr->max_cache_size)) *
                                      (cache_ptr->resize_ctl).increment);

                    /* clip to max size if necessary */
                    if ( new_max_cache_size >
                         (cache_ptr->resize_ctl).max_size ) {

                        new_max_cache_size = (cache_ptr->resize_ctl).max_size;
                    }

                    /* clip to max increment if necessary */
                    if ( ( (cache_ptr->resize_ctl).apply_max_increment ) &&
                         ( (cache_ptr->max_cache_size +
                            (cache_ptr->resize_ctl).max_increment) <
                           new_max_cache_size ) ) {

                        new_max_cache_size = cache_ptr->max_cache_size +
                                         (cache_ptr->resize_ctl).max_increment;
                    }

                    status = increase;
                }
            }
            break;

        default:
            HGOTO_ERROR(H5E_CACHE, H5E_SYSTEM, FAIL, "unknown incr_mode")
    }

    /* If the decr_mode is either age out or age out with threshold, we
     * must run the marker maintenance code, whether we run the size
     * reduction code or not.  We do this in two places -- here we
     * insert a new marker if the number of active epoch markers is
     * is less than the the current epochs before eviction, and after
     * the ageout call, we cycle the markers.
     *
     * However, we can't call the ageout code or cycle the markers
     * unless there was a full complement of markers in place on
     * entry.  The inserted_epoch_marker flag is used to track this.
     */

    if ( ( ( (cache_ptr->resize_ctl).decr_mode == H5C_decr__age_out )
           ||
           ( (cache_ptr->resize_ctl).decr_mode ==
              H5C_decr__age_out_with_threshold
           )
         )
         &&
         ( cache_ptr->epoch_markers_active <
           (cache_ptr->resize_ctl).epochs_before_eviction
         )
       ) {

        if(H5C__autoadjust__ageout__insert_new_marker(cache_ptr) < 0)
            HGOTO_ERROR(H5E_CACHE, H5E_SYSTEM, FAIL, "can't insert new epoch marker")

        inserted_epoch_marker = TRUE;
    }

    /* don't run the cache size decrease code unless the cache size
     * increase code is disabled, or the size increase code sees no need
     * for action.  In either case, status == in_spec at this point.
     */

    if ( status == in_spec ) {

        switch ( (cache_ptr->resize_ctl).decr_mode )
        {
            case H5C_decr__off:
                break;

            case H5C_decr__threshold:
                if ( hit_rate > (cache_ptr->resize_ctl).upper_hr_threshold ) {

                    if ( ! cache_ptr->size_decrease_possible ) {

                        status = decrease_disabled;

                    } else if ( cache_ptr->max_cache_size <=
                                (cache_ptr->resize_ctl).min_size ) {

                        HDassert( cache_ptr->max_cache_size ==
                                  (cache_ptr->resize_ctl).min_size );
                        status = at_min_size;

                    } else {

                        new_max_cache_size = (size_t)
                                 (((double)(cache_ptr->max_cache_size)) *
                                  (cache_ptr->resize_ctl).decrement);

                        /* clip to min size if necessary */
                        if ( new_max_cache_size <
                             (cache_ptr->resize_ctl).min_size ) {

                            new_max_cache_size =
                                (cache_ptr->resize_ctl).min_size;
                        }

                        /* clip to max decrement if necessary */
                        if ( ( (cache_ptr->resize_ctl).apply_max_decrement ) &&
                             ( ((cache_ptr->resize_ctl).max_decrement +
                                new_max_cache_size) <
                               cache_ptr->max_cache_size ) ) {

                            new_max_cache_size = cache_ptr->max_cache_size -
                                         (cache_ptr->resize_ctl).max_decrement;
                        }

                        status = decrease;
                    }
                }
                break;

            case H5C_decr__age_out_with_threshold:
            case H5C_decr__age_out:
                if(!inserted_epoch_marker) {
                    if(!cache_ptr->size_decrease_possible)
                        status = decrease_disabled;
                    else {
                        if(H5C__autoadjust__ageout(f, hit_rate, &status, &new_max_cache_size, write_permitted) < 0)
                            HGOTO_ERROR(H5E_CACHE, H5E_SYSTEM, FAIL, "ageout code failed")
                    } /* end else */
                } /* end if */
                break;

            default:
                HGOTO_ERROR(H5E_CACHE, H5E_SYSTEM, FAIL, "unknown incr_mode")
        }
    }

    /* cycle the epoch markers here if appropriate */
    if ( ( ( (cache_ptr->resize_ctl).decr_mode == H5C_decr__age_out )
           ||
           ( (cache_ptr->resize_ctl).decr_mode ==
              H5C_decr__age_out_with_threshold
           )
         )
         &&
         ( ! inserted_epoch_marker )
       ) {

        /* move last epoch marker to the head of the LRU list */
        if(H5C__autoadjust__ageout__cycle_epoch_marker(cache_ptr) < 0)
            HGOTO_ERROR(H5E_CACHE, H5E_SYSTEM, FAIL, "error cycling epoch marker")
    }

    if ( ( status == increase ) || ( status == decrease ) ) {

        old_max_cache_size = cache_ptr->max_cache_size;
        old_min_clean_size = cache_ptr->min_clean_size;

        new_min_clean_size = (size_t)
                             ((double)new_max_cache_size *
                              ((cache_ptr->resize_ctl).min_clean_fraction));

        /* new_min_clean_size is of size_t, and thus must be non-negative.
         * Hence we have
         *
         *     ( 0 <= new_min_clean_size ).
         *
         * by definition.
         */
        HDassert( new_min_clean_size <= new_max_cache_size );
        HDassert( (cache_ptr->resize_ctl).min_size <= new_max_cache_size );
        HDassert( new_max_cache_size <= (cache_ptr->resize_ctl).max_size );

        cache_ptr->max_cache_size = new_max_cache_size;
        cache_ptr->min_clean_size = new_min_clean_size;

        if ( status == increase ) {

            cache_ptr->cache_full = FALSE;

        } else if ( status == decrease ) {

            cache_ptr->size_decreased = TRUE;
        }

    /* update flash cache size increase fields as appropriate */
    if ( cache_ptr->flash_size_increase_possible ) {

            switch ( (cache_ptr->resize_ctl).flash_incr_mode )
            {
                case H5C_flash_incr__off:
                    HGOTO_ERROR(H5E_CACHE, H5E_SYSTEM, FAIL, "flash_size_increase_possible but H5C_flash_incr__off?!")
                    break;

                case H5C_flash_incr__add_space:
                    cache_ptr->flash_size_increase_threshold =
                        (size_t)
                        (((double)(cache_ptr->max_cache_size)) *
                         ((cache_ptr->resize_ctl).flash_threshold));
                     break;

                default: /* should be unreachable */
                    HGOTO_ERROR(H5E_CACHE, H5E_SYSTEM, FAIL, "Unknown flash_incr_mode?!?!?")
                    break;
            }
        }
    }

    if ( (cache_ptr->resize_ctl).rpt_fcn != NULL ) {
        (*((cache_ptr->resize_ctl).rpt_fcn))
            (cache_ptr,
             H5C__CURR_AUTO_RESIZE_RPT_FCN_VER,
             hit_rate,
             status,
             old_max_cache_size,
             new_max_cache_size,
             old_min_clean_size,
             new_min_clean_size);
    }

    if(H5C_reset_cache_hit_rate_stats(cache_ptr) < 0)
        /* this should be impossible... */
        HGOTO_ERROR(H5E_CACHE, H5E_SYSTEM, FAIL, "H5C_reset_cache_hit_rate_stats failed")

done:
    /* Sanity checks */
    HDassert(cache_ptr->resize_in_progress);
    if(!reentrant_call)
        cache_ptr->resize_in_progress = FALSE;
    HDassert((!reentrant_call) || (cache_ptr->resize_in_progress));

    FUNC_LEAVE_NOAPI(ret_value)
} /* H5C__auto_adjust_cache_size() */


/*-------------------------------------------------------------------------
 *
 * Function:    H5C__autoadjust__ageout
 *
 * Purpose:     Implement the ageout automatic cache size decrement
 *        algorithm.  Note that while this code evicts aged out
 *        entries, the code does not change the maximum cache size.
 *        Instead, the function simply computes the new value (if
 *        any change is indicated) and reports this value in
 *        *new_max_cache_size_ptr.
 *
 * Return:      Non-negative on success/Negative on failure or if there was
 *              an attempt to flush a protected item.
 *
 *
 * Programmer:  John Mainzer, 11/18/04
 *
 *-------------------------------------------------------------------------
 */
static herr_t
H5C__autoadjust__ageout(H5F_t * f, double hit_rate, enum H5C_resize_status * status_ptr,
    size_t * new_max_cache_size_ptr, hbool_t write_permitted)
{
    H5C_t *     cache_ptr = f->shared->cache;
    size_t    test_size;
    herr_t    ret_value = SUCCEED;      /* Return value */

    FUNC_ENTER_STATIC

    HDassert( f );
    HDassert( cache_ptr );
    HDassert( cache_ptr->magic == H5C__H5C_T_MAGIC );
    HDassert( ( status_ptr ) && ( *status_ptr == in_spec ) );
    HDassert( ( new_max_cache_size_ptr ) && ( *new_max_cache_size_ptr == 0 ) );

    /* remove excess epoch markers if any */
    if(cache_ptr->epoch_markers_active > (cache_ptr->resize_ctl).epochs_before_eviction)
        if(H5C__autoadjust__ageout__remove_excess_markers(cache_ptr) < 0)
            HGOTO_ERROR(H5E_CACHE, H5E_SYSTEM, FAIL, "can't remove excess epoch markers")

    if ( ( (cache_ptr->resize_ctl).decr_mode == H5C_decr__age_out )
         ||
         ( ( (cache_ptr->resize_ctl).decr_mode ==
              H5C_decr__age_out_with_threshold
               )
           &&
           ( hit_rate >= (cache_ptr->resize_ctl).upper_hr_threshold )
         )
       ) {

        if ( cache_ptr->max_cache_size > (cache_ptr->resize_ctl).min_size ){

            /* evict aged out cache entries if appropriate... */
            if(H5C__autoadjust__ageout__evict_aged_out_entries(f, write_permitted) < 0)
                HGOTO_ERROR(H5E_CACHE, H5E_SYSTEM, FAIL, "error flushing aged out entries")

            /* ... and then reduce cache size if appropriate */
            if ( cache_ptr->index_size < cache_ptr->max_cache_size ) {

                if ( (cache_ptr->resize_ctl).apply_empty_reserve ) {

                    test_size = (size_t)(((double)cache_ptr->index_size) /
                                (1 - (cache_ptr->resize_ctl).empty_reserve));

                    if ( test_size < cache_ptr->max_cache_size ) {

                        *status_ptr = decrease;
                        *new_max_cache_size_ptr = test_size;
                    }
                } else {

                    *status_ptr = decrease;
                    *new_max_cache_size_ptr = cache_ptr->index_size;
                }

                if ( *status_ptr == decrease ) {

                    /* clip to min size if necessary */
                    if ( *new_max_cache_size_ptr <
                         (cache_ptr->resize_ctl).min_size ) {

                        *new_max_cache_size_ptr =
                                (cache_ptr->resize_ctl).min_size;
                    }

                    /* clip to max decrement if necessary */
                    if ( ( (cache_ptr->resize_ctl).apply_max_decrement ) &&
                         ( ((cache_ptr->resize_ctl).max_decrement +
                            *new_max_cache_size_ptr) <
                           cache_ptr->max_cache_size ) ) {

                        *new_max_cache_size_ptr = cache_ptr->max_cache_size -
                                         (cache_ptr->resize_ctl).max_decrement;
                    }
                }
            }
        } else {

            *status_ptr = at_min_size;
        }
    }

done:

    FUNC_LEAVE_NOAPI(ret_value)

} /* H5C__autoadjust__ageout() */


/*-------------------------------------------------------------------------
 *
 * Function:    H5C__autoadjust__ageout__cycle_epoch_marker
 *
 * Purpose:     Remove the oldest epoch marker from the LRU list,
 *        and reinsert it at the head of the LRU list.  Also
 *        remove the epoch marker's index from the head of the
 *        ring buffer, and re-insert it at the tail of the ring
 *        buffer.
 *
 * Return:      SUCCEED on success/FAIL on failure.
 *
 * Programmer:  John Mainzer, 11/22/04
 *
 *-------------------------------------------------------------------------
 */
static herr_t
H5C__autoadjust__ageout__cycle_epoch_marker(H5C_t * cache_ptr)
{
    int i;
    herr_t                      ret_value = SUCCEED;      /* Return value */

    FUNC_ENTER_STATIC

    HDassert( cache_ptr );
    HDassert( cache_ptr->magic == H5C__H5C_T_MAGIC );

    if(cache_ptr->epoch_markers_active <= 0)
        HGOTO_ERROR(H5E_CACHE, H5E_SYSTEM, FAIL, "No active epoch markers on entry?!?!?")

    /* remove the last marker from both the ring buffer and the LRU list */

    i = cache_ptr->epoch_marker_ringbuf[cache_ptr->epoch_marker_ringbuf_first];

    cache_ptr->epoch_marker_ringbuf_first =
            (cache_ptr->epoch_marker_ringbuf_first + 1) %
            (H5C__MAX_EPOCH_MARKERS + 1);

    cache_ptr->epoch_marker_ringbuf_size -= 1;

    if(cache_ptr->epoch_marker_ringbuf_size < 0)
        HGOTO_ERROR(H5E_CACHE, H5E_SYSTEM, FAIL, "ring buffer underflow")
    if((cache_ptr->epoch_marker_active)[i] != TRUE)
        HGOTO_ERROR(H5E_CACHE, H5E_SYSTEM, FAIL, "unused marker in LRU?!?")

    H5C__DLL_REMOVE((&((cache_ptr->epoch_markers)[i])), \
                    (cache_ptr)->LRU_head_ptr, \
                    (cache_ptr)->LRU_tail_ptr, \
                    (cache_ptr)->LRU_list_len, \
                    (cache_ptr)->LRU_list_size, \
                    (FAIL))

    /* now, re-insert it at the head of the LRU list, and at the tail of
     * the ring buffer.
     */

    HDassert(((cache_ptr->epoch_markers)[i]).addr == (haddr_t)i);
    HDassert(((cache_ptr->epoch_markers)[i]).next == NULL);
    HDassert(((cache_ptr->epoch_markers)[i]).prev == NULL);

    cache_ptr->epoch_marker_ringbuf_last =
        (cache_ptr->epoch_marker_ringbuf_last + 1) %
        (H5C__MAX_EPOCH_MARKERS + 1);

    (cache_ptr->epoch_marker_ringbuf)[cache_ptr->epoch_marker_ringbuf_last] = i;

    cache_ptr->epoch_marker_ringbuf_size += 1;

    if(cache_ptr->epoch_marker_ringbuf_size > H5C__MAX_EPOCH_MARKERS)
        HGOTO_ERROR(H5E_CACHE, H5E_SYSTEM, FAIL, "ring buffer overflow")

    H5C__DLL_PREPEND((&((cache_ptr->epoch_markers)[i])), \
                     (cache_ptr)->LRU_head_ptr, \
                     (cache_ptr)->LRU_tail_ptr, \
                     (cache_ptr)->LRU_list_len, \
                     (cache_ptr)->LRU_list_size, \
                     (FAIL))
done:

    FUNC_LEAVE_NOAPI(ret_value)

} /* H5C__autoadjust__ageout__cycle_epoch_marker() */


/*-------------------------------------------------------------------------
 *
 * Function:    H5C__autoadjust__ageout__evict_aged_out_entries
 *
 * Purpose:     Evict clean entries in the cache that haven't
 *        been accessed for at least
 *        (cache_ptr->resize_ctl).epochs_before_eviction epochs,
 *        and flush dirty entries that haven't been accessed for
 *        that amount of time.
 *
 *        Depending on configuration, the function will either
 *        flush or evict all such entries, or all such entries it
 *        encounters until it has freed the maximum amount of space
 *        allowed under the maximum decrement.
 *
 *        If we are running in parallel mode, writes may not be
 *        permitted.  If so, the function simply skips any dirty
 *        entries it may encounter.
 *
 *        The function makes no attempt to maintain the minimum
 *        clean size, as there is no guarantee that the cache size
 *        will be changed.
 *
 *        If there is no cache size change, the minimum clean size
 *        constraint will be met through a combination of clean
 *        entries and free space in the cache.
 *
 *        If there is a cache size reduction, the minimum clean size
 *        will be re-calculated, and will be enforced the next time
 *        we have to make space in the cache.
 *
 *              Observe that this function cannot occasion a read.
 *
 * Return:      Non-negative on success/Negative on failure.
 *
 * Programmer:  John Mainzer, 11/22/04
 *
 *-------------------------------------------------------------------------
 */
static herr_t
H5C__autoadjust__ageout__evict_aged_out_entries(H5F_t *f, hbool_t write_permitted)
{
    H5C_t *        cache_ptr = f->shared->cache;
    size_t        eviction_size_limit;
    size_t        bytes_evicted = 0;
    hbool_t        prev_is_dirty = FALSE;
    hbool_t             restart_scan;
    H5C_cache_entry_t * entry_ptr;
    H5C_cache_entry_t * next_ptr;
    H5C_cache_entry_t * prev_ptr;
    herr_t              ret_value = SUCCEED;      /* Return value */

    FUNC_ENTER_STATIC

    HDassert( f );
    HDassert( cache_ptr );
    HDassert( cache_ptr->magic == H5C__H5C_T_MAGIC );

    /* if there is a limit on the amount that the cache size can be decrease
     * in any one round of the cache size reduction algorithm, load that
     * limit into eviction_size_limit.  Otherwise, set eviction_size_limit
     * to the equivalent of infinity.  The current size of the index will
     * do nicely.
     */
    if ( (cache_ptr->resize_ctl).apply_max_decrement ) {

        eviction_size_limit = (cache_ptr->resize_ctl).max_decrement;

    } else {

        eviction_size_limit = cache_ptr->index_size; /* i.e. infinity */
    }

    if ( write_permitted ) {

        restart_scan = FALSE;
        entry_ptr = cache_ptr->LRU_tail_ptr;

        while ( ( entry_ptr != NULL ) &&
                ( (entry_ptr->type)->id != H5AC_EPOCH_MARKER_ID ) &&
                ( bytes_evicted < eviction_size_limit ) )
        {
            hbool_t skipping_entry = FALSE;

            HDassert(entry_ptr->magic == H5C__H5C_CACHE_ENTRY_T_MAGIC);
            HDassert( ! (entry_ptr->is_protected) );
            HDassert( ! (entry_ptr->is_read_only) );
            HDassert( (entry_ptr->ro_ref_count) == 0 );

        next_ptr = entry_ptr->next;
            prev_ptr = entry_ptr->prev;

        if(prev_ptr != NULL)
                prev_is_dirty = prev_ptr->is_dirty;

            if(entry_ptr->is_dirty ) {
                HDassert(!entry_ptr->prefetched_dirty);

                /* dirty corked entry is skipped */
                if(entry_ptr->tag_info && entry_ptr->tag_info->corked)
                    skipping_entry = TRUE;
                else {
                    /* reset entries_removed_counter and
                     * last_entry_removed_ptr prior to the call to
                     * H5C__flush_single_entry() so that we can spot
                     * unexpected removals of entries from the cache,
                     * and set the restart_scan flag if proceeding
                     * would be likely to cause us to scan an entry
                     * that is no longer in the cache.
                     */
                    cache_ptr->entries_removed_counter = 0;
                    cache_ptr->last_entry_removed_ptr  = NULL;

                    if(H5C__flush_single_entry(f, entry_ptr, H5C__NO_FLAGS_SET) < 0)
                        HGOTO_ERROR(H5E_CACHE, H5E_CANTFLUSH, FAIL, "unable to flush entry")

                    if(cache_ptr->entries_removed_counter > 1 || cache_ptr->last_entry_removed_ptr == prev_ptr)
                        restart_scan = TRUE;
                } /* end else */
            } /* end if */
            else if(!entry_ptr->prefetched_dirty) {

                bytes_evicted += entry_ptr->size;

                if(H5C__flush_single_entry(f, entry_ptr, H5C__FLUSH_INVALIDATE_FLAG | H5C__DEL_FROM_SLIST_ON_DESTROY_FLAG) < 0 )
                    HGOTO_ERROR(H5E_CACHE, H5E_CANTFLUSH, FAIL, "unable to flush entry")
            } /* end else-if */
            else {
                HDassert(!entry_ptr->is_dirty);
                HDassert(entry_ptr->prefetched_dirty);

                skipping_entry = TRUE;
            } /* end else */

            if(prev_ptr != NULL) {
                if(skipping_entry)
                    entry_ptr = prev_ptr;
        else if(restart_scan || (prev_ptr->is_dirty != prev_is_dirty)
                          || (prev_ptr->next != next_ptr)
                          || (prev_ptr->is_protected)
                          || (prev_ptr->is_pinned)) {
                    /* Something has happened to the LRU -- start over
                     * from the tail.
                     */
                    restart_scan = FALSE;
                    entry_ptr = cache_ptr->LRU_tail_ptr;

            H5C__UPDATE_STATS_FOR_LRU_SCAN_RESTART(cache_ptr)
                } /* end else-if */
                else
                    entry_ptr = prev_ptr;
        } /* end if */
            else
        entry_ptr = NULL;
        } /* end while */

        /* for now at least, don't bother to maintain the minimum clean size,
         * as the cache should now be less than its maximum size.  Due to
         * the vaguries of the cache size reduction algorthim, we may not
         * reduce the size of the cache.
         *
         * If we do, we will calculate a new minimum clean size, which will
         * be enforced the next time we try to make space in the cache.
         *
         * If we don't, no action is necessary, as we have just evicted and/or
         * or flushed a bunch of entries and therefore the sum of the clean
         * and free space in the cache must be greater than or equal to the
         * min clean space requirement (assuming that requirement was met on
         * entry).
         */

    } /* end if */
    else /* ! write_permitted */  {
        /* Since we are not allowed to write, all we can do is evict
         * any clean entries that we may encounter before we either
         * hit the eviction size limit, or encounter the epoch marker.
         *
         * If we are operating read only, this isn't an issue, as there
         * will not be any dirty entries.
         *
         * If we are operating in R/W mode, all the dirty entries we
         * skip will be flushed the next time we attempt to make space
         * when writes are permitted.  This may have some local
         * performance implications, but it shouldn't cause any net
         * slowdown.
         */
        HDassert(H5C_MAINTAIN_CLEAN_AND_DIRTY_LRU_LISTS);
        entry_ptr = cache_ptr->LRU_tail_ptr;
        while(entry_ptr != NULL &&
                ((entry_ptr->type)->id != H5AC_EPOCH_MARKER_ID) &&
                (bytes_evicted < eviction_size_limit)) {
            HDassert(!(entry_ptr->is_protected));

            prev_ptr = entry_ptr->prev;

            if(!(entry_ptr->is_dirty) && !(entry_ptr->prefetched_dirty))
                if(H5C__flush_single_entry(f, entry_ptr, H5C__FLUSH_INVALIDATE_FLAG | H5C__DEL_FROM_SLIST_ON_DESTROY_FLAG) < 0)
                    HGOTO_ERROR(H5E_CACHE, H5E_CANTFLUSH, FAIL, "unable to flush clean entry")

            /* just skip the entry if it is dirty, as we can't do
             * anything with it now since we can't write.
             *
             * Since all entries are clean, serialize() will not be called,
             * and thus we needn't test to see if the LRU has been changed
             * out from under us.
             */
            entry_ptr = prev_ptr;
        } /* end while */
    } /* end else */

    if(cache_ptr->index_size < cache_ptr->max_cache_size)
        cache_ptr->cache_full = FALSE;

done:
    FUNC_LEAVE_NOAPI(ret_value)
} /* H5C__autoadjust__ageout__evict_aged_out_entries() */


/*-------------------------------------------------------------------------
 *
 * Function:    H5C__autoadjust__ageout__insert_new_marker
 *
 * Purpose:     Find an unused marker cache entry, mark it as used, and
 *        insert it at the head of the LRU list.  Also add the
 *        marker's index in the epoch_markers array.
 *
 * Return:      SUCCEED on success/FAIL on failure.
 *
 * Programmer:  John Mainzer, 11/19/04
 *
 *-------------------------------------------------------------------------
 */
static herr_t
H5C__autoadjust__ageout__insert_new_marker(H5C_t * cache_ptr)
{
    int i;
    herr_t                      ret_value = SUCCEED;      /* Return value */

    FUNC_ENTER_STATIC

    HDassert( cache_ptr );
    HDassert( cache_ptr->magic == H5C__H5C_T_MAGIC );

    if(cache_ptr->epoch_markers_active >= (cache_ptr->resize_ctl).epochs_before_eviction)
        HGOTO_ERROR(H5E_CACHE, H5E_SYSTEM, FAIL, "Already have a full complement of markers")

    /* find an unused marker */
    i = 0;
    while((cache_ptr->epoch_marker_active)[i] && i < H5C__MAX_EPOCH_MARKERS)
        i++;

    if(i >= H5C__MAX_EPOCH_MARKERS)
        HGOTO_ERROR(H5E_CACHE, H5E_SYSTEM, FAIL, "Can't find unused marker")

    HDassert( ((cache_ptr->epoch_markers)[i]).addr == (haddr_t)i );
    HDassert( ((cache_ptr->epoch_markers)[i]).next == NULL );
    HDassert( ((cache_ptr->epoch_markers)[i]).prev == NULL );

    (cache_ptr->epoch_marker_active)[i] = TRUE;

    cache_ptr->epoch_marker_ringbuf_last =
        (cache_ptr->epoch_marker_ringbuf_last + 1) %
        (H5C__MAX_EPOCH_MARKERS + 1);

    (cache_ptr->epoch_marker_ringbuf)[cache_ptr->epoch_marker_ringbuf_last] = i;

    cache_ptr->epoch_marker_ringbuf_size += 1;

    if ( cache_ptr->epoch_marker_ringbuf_size > H5C__MAX_EPOCH_MARKERS ) {

        HGOTO_ERROR(H5E_CACHE, H5E_SYSTEM, FAIL, "ring buffer overflow")
    }

    H5C__DLL_PREPEND((&((cache_ptr->epoch_markers)[i])), \
                     (cache_ptr)->LRU_head_ptr, \
                     (cache_ptr)->LRU_tail_ptr, \
                     (cache_ptr)->LRU_list_len, \
                     (cache_ptr)->LRU_list_size, \
                     (FAIL))

    cache_ptr->epoch_markers_active += 1;

done:

    FUNC_LEAVE_NOAPI(ret_value)

} /* H5C__autoadjust__ageout__insert_new_marker() */


/*-------------------------------------------------------------------------
 *
 * Function:    H5C__autoadjust__ageout__remove_all_markers
 *
 * Purpose:     Remove all epoch markers from the LRU list and mark them
 *              as inactive.
 *
 * Return:      SUCCEED on success/FAIL on failure.
 *
 * Programmer:  John Mainzer, 11/22/04
 *
 *-------------------------------------------------------------------------
 */
static herr_t
H5C__autoadjust__ageout__remove_all_markers(H5C_t * cache_ptr)
{
    int ring_buf_index;
    int i;
    herr_t                      ret_value = SUCCEED;      /* Return value */

    FUNC_ENTER_STATIC

    HDassert( cache_ptr );
    HDassert( cache_ptr->magic == H5C__H5C_T_MAGIC );

    while ( cache_ptr->epoch_markers_active > 0 )
    {
        /* get the index of the last epoch marker in the LRU list
         * and remove it from the ring buffer.
         */

        ring_buf_index = cache_ptr->epoch_marker_ringbuf_first;
        i = (cache_ptr->epoch_marker_ringbuf)[ring_buf_index];

        cache_ptr->epoch_marker_ringbuf_first =
            (cache_ptr->epoch_marker_ringbuf_first + 1) %
            (H5C__MAX_EPOCH_MARKERS + 1);

        cache_ptr->epoch_marker_ringbuf_size -= 1;

        if(cache_ptr->epoch_marker_ringbuf_size < 0)
            HGOTO_ERROR(H5E_CACHE, H5E_SYSTEM, FAIL, "ring buffer underflow")

        if((cache_ptr->epoch_marker_active)[i] != TRUE)
            HGOTO_ERROR(H5E_CACHE, H5E_SYSTEM, FAIL, "unused marker in LRU?!?")

        /* remove the epoch marker from the LRU list */
        H5C__DLL_REMOVE((&((cache_ptr->epoch_markers)[i])), \
                        (cache_ptr)->LRU_head_ptr, \
                        (cache_ptr)->LRU_tail_ptr, \
                        (cache_ptr)->LRU_list_len, \
                        (cache_ptr)->LRU_list_size, \
                        (FAIL))

        /* mark the epoch marker as unused. */
        (cache_ptr->epoch_marker_active)[i] = FALSE;

        HDassert( ((cache_ptr->epoch_markers)[i]).addr == (haddr_t)i );
        HDassert( ((cache_ptr->epoch_markers)[i]).next == NULL );
        HDassert( ((cache_ptr->epoch_markers)[i]).prev == NULL );

        /* decrement the number of active epoch markers */
        cache_ptr->epoch_markers_active -= 1;

        HDassert( cache_ptr->epoch_markers_active == \
                  cache_ptr->epoch_marker_ringbuf_size );
    }

done:

    FUNC_LEAVE_NOAPI(ret_value)

} /* H5C__autoadjust__ageout__remove_all_markers() */


/*-------------------------------------------------------------------------
 *
 * Function:    H5C__autoadjust__ageout__remove_excess_markers
 *
 * Purpose:     Remove epoch markers from the end of the LRU list and
 *        mark them as inactive until the number of active markers
 *        equals the the current value of
 *        (cache_ptr->resize_ctl).epochs_before_eviction.
 *
 * Return:      SUCCEED on success/FAIL on failure.
 *
 * Programmer:  John Mainzer, 11/19/04
 *
 *-------------------------------------------------------------------------
 */
static herr_t
H5C__autoadjust__ageout__remove_excess_markers(H5C_t * cache_ptr)
{
    int        ring_buf_index;
    int        i;
    herr_t    ret_value = SUCCEED;      /* Return value */

    FUNC_ENTER_STATIC

    HDassert( cache_ptr );
    HDassert( cache_ptr->magic == H5C__H5C_T_MAGIC );

    if(cache_ptr->epoch_markers_active <= (cache_ptr->resize_ctl).epochs_before_eviction)
        HGOTO_ERROR(H5E_CACHE, H5E_SYSTEM, FAIL, "no excess markers on entry")

    while(cache_ptr->epoch_markers_active > (cache_ptr->resize_ctl).epochs_before_eviction) {
        /* get the index of the last epoch marker in the LRU list
         * and remove it from the ring buffer.
         */

        ring_buf_index = cache_ptr->epoch_marker_ringbuf_first;
        i = (cache_ptr->epoch_marker_ringbuf)[ring_buf_index];

        cache_ptr->epoch_marker_ringbuf_first =
            (cache_ptr->epoch_marker_ringbuf_first + 1) %
            (H5C__MAX_EPOCH_MARKERS + 1);

        cache_ptr->epoch_marker_ringbuf_size -= 1;

        if(cache_ptr->epoch_marker_ringbuf_size < 0)
            HGOTO_ERROR(H5E_CACHE, H5E_SYSTEM, FAIL, "ring buffer underflow")
        if((cache_ptr->epoch_marker_active)[i] != TRUE)
            HGOTO_ERROR(H5E_CACHE, H5E_SYSTEM, FAIL, "unused marker in LRU?!?")

        /* remove the epoch marker from the LRU list */
        H5C__DLL_REMOVE((&((cache_ptr->epoch_markers)[i])), \
                        (cache_ptr)->LRU_head_ptr, \
                        (cache_ptr)->LRU_tail_ptr, \
                        (cache_ptr)->LRU_list_len, \
                        (cache_ptr)->LRU_list_size, \
                        (FAIL))

        /* mark the epoch marker as unused. */
        (cache_ptr->epoch_marker_active)[i] = FALSE;

        HDassert( ((cache_ptr->epoch_markers)[i]).addr == (haddr_t)i );
        HDassert( ((cache_ptr->epoch_markers)[i]).next == NULL );
        HDassert( ((cache_ptr->epoch_markers)[i]).prev == NULL );

        /* decrement the number of active epoch markers */
        cache_ptr->epoch_markers_active -= 1;

        HDassert( cache_ptr->epoch_markers_active == \
                  cache_ptr->epoch_marker_ringbuf_size );
    }

done:

    FUNC_LEAVE_NOAPI(ret_value)

} /* H5C__autoadjust__ageout__remove_excess_markers() */


/*-------------------------------------------------------------------------
 *
 * Function:    H5C__flash_increase_cache_size
 *
 * Purpose:     If there is not at least new_entry_size - old_entry_size
 *              bytes of free space in the cache and the current
 *              max_cache_size is less than (cache_ptr->resize_ctl).max_size,
 *              perform a flash increase in the cache size and then reset
 *              the full cache hit rate statistics, and exit.
 *
 * Return:      Non-negative on success/Negative on failure.
 *
 * Programmer:  John Mainzer, 12/31/07
 *
 *-------------------------------------------------------------------------
 */
static herr_t
H5C__flash_increase_cache_size(H5C_t * cache_ptr,
                               size_t old_entry_size,
                               size_t new_entry_size)
{
    size_t                     new_max_cache_size = 0;
    size_t                     old_max_cache_size = 0;
    size_t                     new_min_clean_size = 0;
    size_t                     old_min_clean_size = 0;
    size_t                     space_needed;
    enum H5C_resize_status     status = flash_increase;  /* may change */
    double                     hit_rate;
    herr_t                     ret_value = SUCCEED;      /* Return value */

    FUNC_ENTER_STATIC

    HDassert( cache_ptr );
    HDassert( cache_ptr->magic == H5C__H5C_T_MAGIC );
    HDassert( cache_ptr->flash_size_increase_possible );
    HDassert( new_entry_size > cache_ptr->flash_size_increase_threshold );
    HDassert( old_entry_size < new_entry_size );

    if(old_entry_size >= new_entry_size)
        HGOTO_ERROR(H5E_CACHE, H5E_SYSTEM, FAIL, "old_entry_size >= new_entry_size")

    space_needed = new_entry_size - old_entry_size;

    if ( ( (cache_ptr->index_size + space_needed) >
                            cache_ptr->max_cache_size ) &&
         ( cache_ptr->max_cache_size < (cache_ptr->resize_ctl).max_size ) ) {

        /* we have work to do */

        switch ( (cache_ptr->resize_ctl).flash_incr_mode )
        {
            case H5C_flash_incr__off:
                HGOTO_ERROR(H5E_CACHE, H5E_SYSTEM, FAIL, "flash_size_increase_possible but H5C_flash_incr__off?!")
                break;

            case H5C_flash_incr__add_space:
                if ( cache_ptr->index_size < cache_ptr->max_cache_size ) {

                    HDassert( (cache_ptr->max_cache_size - cache_ptr->index_size)
                               < space_needed );
                    space_needed -= cache_ptr->max_cache_size -
                        cache_ptr->index_size;
                }
                space_needed =
                    (size_t)(((double)space_needed) *
                             (cache_ptr->resize_ctl).flash_multiple);

                new_max_cache_size = cache_ptr->max_cache_size + space_needed;

                break;

            default: /* should be unreachable */
                HGOTO_ERROR(H5E_CACHE, H5E_SYSTEM, FAIL, "Unknown flash_incr_mode?!?!?")
                break;
        }

        if ( new_max_cache_size > (cache_ptr->resize_ctl).max_size ) {

            new_max_cache_size = (cache_ptr->resize_ctl).max_size;
        }

        HDassert( new_max_cache_size > cache_ptr->max_cache_size );

        new_min_clean_size = (size_t)
                             ((double)new_max_cache_size *
                              ((cache_ptr->resize_ctl).min_clean_fraction));

        HDassert( new_min_clean_size <= new_max_cache_size );

        old_max_cache_size = cache_ptr->max_cache_size;
        old_min_clean_size = cache_ptr->min_clean_size;

        cache_ptr->max_cache_size = new_max_cache_size;
        cache_ptr->min_clean_size = new_min_clean_size;

        /* update flash cache size increase fields as appropriate */
        HDassert ( cache_ptr->flash_size_increase_possible );

        switch ( (cache_ptr->resize_ctl).flash_incr_mode )
        {
            case H5C_flash_incr__off:
                HGOTO_ERROR(H5E_CACHE, H5E_SYSTEM, FAIL, "flash_size_increase_possible but H5C_flash_incr__off?!")
                break;

            case H5C_flash_incr__add_space:
                cache_ptr->flash_size_increase_threshold =
                    (size_t)
                    (((double)(cache_ptr->max_cache_size)) *
                     ((cache_ptr->resize_ctl).flash_threshold));
                break;

            default: /* should be unreachable */
                HGOTO_ERROR(H5E_CACHE, H5E_SYSTEM, FAIL, "Unknown flash_incr_mode?!?!?")
                break;
        }

        /* note that we don't cycle the epoch markers.  We can
         * argue either way as to whether we should, but for now
         * we don't.
         */

        if ( (cache_ptr->resize_ctl).rpt_fcn != NULL ) {

            /* get the hit rate for the reporting function.  Should still
             * be good as we haven't reset the hit rate statistics.
             */
            if(H5C_get_cache_hit_rate(cache_ptr, &hit_rate) != SUCCEED)
                HGOTO_ERROR(H5E_CACHE, H5E_SYSTEM, FAIL, "Can't get hit rate")

            (*((cache_ptr->resize_ctl).rpt_fcn))
                (cache_ptr,
                 H5C__CURR_AUTO_RESIZE_RPT_FCN_VER,
                 hit_rate,
                 status,
                 old_max_cache_size,
                 new_max_cache_size,
                 old_min_clean_size,
                 new_min_clean_size);
        }

        if(H5C_reset_cache_hit_rate_stats(cache_ptr) < 0)
            /* this should be impossible... */
            HGOTO_ERROR(H5E_CACHE, H5E_SYSTEM, FAIL, "H5C_reset_cache_hit_rate_stats failed")
    }

done:

    FUNC_LEAVE_NOAPI(ret_value)

} /* H5C__flash_increase_cache_size() */


/*-------------------------------------------------------------------------
 *
 * Function:    H5C__flush_invalidate_cache
 *
 * Purpose:    Flush and destroy the entries contained in the target
 *        cache.
 *
 *        If the cache contains protected entries, the function will
 *        fail, as protected entries cannot be either flushed or
 *        destroyed.  However all unprotected entries should be
 *        flushed and destroyed before the function returns failure.
 *
 *        While pinned entries can usually be flushed, they cannot
 *        be destroyed.  However, they should be unpinned when all
 *        the entries that reference them have been destroyed (thus
 *        reduding the pinned entry's reference count to 0, allowing
 *        it to be unpinned).
 *
 *        If pinned entries are present, the function makes repeated
 *        passes through the cache, flushing all dirty entries
 *        (including the pinned dirty entries where permitted) and
 *        destroying all unpinned entries.  This process is repeated
 *        until either the cache is empty, or the number of pinned
 *        entries stops decreasing on each pass.
 *
 * Return:      Non-negative on success/Negative on failure or if there was
 *        a request to flush all items and something was protected.
 *
 * Programmer:  John Mainzer
 *        3/24/065
 *
 * Modifications:
 *
 *              To support the fractal heap, the cache must now deal with
 *              entries being dirtied, resized, and/or renamed inside
 *              flush callbacks.  Updated function to support this.
 *
 *                                                   -- JRM 8/27/06
 *
 *              Added code to detect and manage the case in which a
 *              flush callback changes the s-list out from under
 *              the function.  The only way I can think of in which this
 *              can happen is if a flush function loads an entry
 *              into the cache that isn't there already.  Quincey tells
 *              me that this will never happen, but I'm not sure I
 *              believe him.
 *
 *              Note that this is a pretty bad scenario if it ever
 *              happens.  The code I have added should allow us to
 *              handle the situation under all but the worst conditions,
 *              but one can argue that we should just scream and die if
 *              we ever detect the condition.
 *
 *                                                      -- JRM 10/13/07
 *
 *              Missing entries?
 *
 *
 *              Added support for the H5C__EVICT_ALLOW_LAST_PINS_FLAG.
 *              This flag is used to flush and evict all entries in
 *              the metadata cache that are not pinned -- typically,
 *              everything other than the superblock.
 *
 *                                           ??? -- ??/??/??
 *
 *              Added sanity checks to verify that the skip list is
 *              enabled on entry.  On the face of it, it would make
 *              sense to enable the slist on entry, and disable it
 *              on exit, as this function is not called repeatedly.
 *              However, since this function can be called from
 *              H5C_flush_cache(), this would create cases in the test
 *              code where we would have to check the flags to determine
 *              whether we must setup and take down the slist.
 *
 *                                           JRM -- 5/5/20
 *
 *-------------------------------------------------------------------------
 */
static herr_t
H5C__flush_invalidate_cache(H5F_t *f, unsigned flags)
{
    H5C_t *        cache_ptr;
    H5C_ring_t        ring;
    herr_t        ret_value = SUCCEED;

    FUNC_ENTER_STATIC

    HDassert(f);
    HDassert(f->shared);
    cache_ptr = f->shared->cache;
    HDassert(cache_ptr);
    HDassert(cache_ptr->magic == H5C__H5C_T_MAGIC);
    HDassert(cache_ptr->slist_ptr);
    HDassert(cache_ptr->slist_enabled);

#if H5C_DO_SANITY_CHECKS
{
    int32_t        i;
    uint32_t        index_len = 0;
    uint32_t        slist_len = 0;
    size_t        index_size = (size_t)0;
    size_t        clean_index_size = (size_t)0;
    size_t        dirty_index_size = (size_t)0;
    size_t        slist_size = (size_t)0;

    HDassert(cache_ptr->index_ring_len[H5C_RING_UNDEFINED] == 0);
    HDassert(cache_ptr->index_ring_size[H5C_RING_UNDEFINED] == (size_t)0);
    HDassert(cache_ptr->clean_index_ring_size[H5C_RING_UNDEFINED] == (size_t)0);
    HDassert(cache_ptr->dirty_index_ring_size[H5C_RING_UNDEFINED] == (size_t)0);
    HDassert(cache_ptr->slist_ring_len[H5C_RING_UNDEFINED] == 0);
    HDassert(cache_ptr->slist_ring_size[H5C_RING_UNDEFINED] == (size_t)0);

    for ( i = H5C_RING_USER; i < H5C_RING_NTYPES; i++ ) {

        index_len += cache_ptr->index_ring_len[i];
        index_size += cache_ptr->index_ring_size[i];
        clean_index_size += cache_ptr->clean_index_ring_size[i];
        dirty_index_size += cache_ptr->dirty_index_ring_size[i];

        slist_len += cache_ptr->slist_ring_len[i];
        slist_size += cache_ptr->slist_ring_size[i];

    } /* end for */

    HDassert(cache_ptr->index_len == index_len);
    HDassert(cache_ptr->index_size == index_size);
    HDassert(cache_ptr->clean_index_size == clean_index_size);
    HDassert(cache_ptr->dirty_index_size == dirty_index_size);
    HDassert(cache_ptr->slist_len == slist_len);
    HDassert(cache_ptr->slist_size == slist_size);
}
#endif /* H5C_DO_SANITY_CHECKS */

    /* remove ageout markers if present */
    if ( cache_ptr->epoch_markers_active > 0 ) {

        if ( H5C__autoadjust__ageout__remove_all_markers(cache_ptr) < 0 )

            HGOTO_ERROR(H5E_CACHE, H5E_SYSTEM, FAIL, \
                        "error removing all epoch markers")
    }

    /* flush invalidate each ring, starting from the outermost ring and
     * working inward.
     */
    ring = H5C_RING_USER;

    while ( ring < H5C_RING_NTYPES)  {

        if(H5C__flush_invalidate_ring(f, ring, flags) < 0)

            HGOTO_ERROR(H5E_CACHE, H5E_CANTFLUSH, FAIL,
                        "flush invalidate ring failed")
        ring++;

    } /* end while */

    /* Invariants, after destroying all entries in the hash table */
    if( ! ( flags & H5C__EVICT_ALLOW_LAST_PINS_FLAG ) ) {

        HDassert(cache_ptr->index_size == 0);
        HDassert(cache_ptr->clean_index_size == 0);
        HDassert(cache_ptr->pel_len == 0);
        HDassert(cache_ptr->pel_size == 0);

    } /* end if */
    else {

        H5C_cache_entry_t *entry_ptr;   /* Cache entry */
        unsigned u;                     /* Local index variable */

        /* All rings except ring 4 should be empty now */
        /* (Ring 4 has the superblock) */
        for ( u = H5C_RING_USER; u < H5C_RING_SB; u++ ) {

            HDassert(cache_ptr->index_ring_len[u] == 0);
            HDassert(cache_ptr->index_ring_size[u] == 0);
            HDassert(cache_ptr->clean_index_ring_size[u] == 0);

        } /* end for */

        /* Check that any remaining pinned entries are in the superblock ring */

        entry_ptr = cache_ptr->pel_head_ptr;

        while(entry_ptr) {

            /* Check ring */
            HDassert(entry_ptr->ring == H5C_RING_SB);

            /* Advance to next entry in pinned entry list */
            entry_ptr = entry_ptr->next;

        } /* end while */
    } /* end else */

    HDassert(cache_ptr->dirty_index_size == 0);
    HDassert(cache_ptr->slist_len == 0);
    HDassert(cache_ptr->slist_size == 0);
    HDassert(cache_ptr->pl_len == 0);
    HDassert(cache_ptr->pl_size == 0);
    HDassert(cache_ptr->LRU_list_len == 0);
    HDassert(cache_ptr->LRU_list_size == 0);

done:

    FUNC_LEAVE_NOAPI(ret_value)

} /* H5C__flush_invalidate_cache() */


/*-------------------------------------------------------------------------
 * Function:    H5C__flush_invalidate_ring
 *
 * Purpose:     Flush and destroy the entries contained in the target
 *              cache and ring.
 *
 *              If the ring contains protected entries, the function will
 *              fail, as protected entries cannot be either flushed or
 *              destroyed.  However all unprotected entries should be
 *              flushed and destroyed before the function returns failure.
 *
 *              While pinned entries can usually be flushed, they cannot
 *              be destroyed.  However, they should be unpinned when all
 *              the entries that reference them have been destroyed (thus
 *              reduding the pinned entry's reference count to 0, allowing
 *              it to be unpinned).
 *
 *              If pinned entries are present, the function makes repeated
 *              passes through the cache, flushing all dirty entries
 *              (including the pinned dirty entries where permitted) and
 *              destroying all unpinned entries.  This process is repeated
 *              until either the cache is empty, or the number of pinned
 *              entries stops decreasing on each pass.
 *
 *              If flush dependencies appear in the target ring, the
 *              function makes repeated passes through the cache flushing
 *              entries in flush dependency order.
 *
 * Return:      Non-negative on success/Negative on failure or if there was
 *              a request to flush all items and something was protected.
 *
 * Programmer:  John Mainzer
 *              9/1/15
 *
 * Changes:     Added support for the H5C__EVICT_ALLOW_LAST_PINS_FLAG.
 *              This flag is used to flush and evict all entries in
 *              the metadata cache that are not pinned -- typically,
 *              everything other than the superblock.
 *
 *                                           ??? -- ??/??/??
 *
 *              A recent optimization turns off the slist unless a flush
 *              is in progress.  This should not effect this function, as
 *              it is only called during a flush.  Added an assertion to
 *              verify this.
 *
 *                                           JRM -- 5/6/20
 *
 *-------------------------------------------------------------------------
 */
static herr_t
H5C__flush_invalidate_ring(H5F_t * f, H5C_ring_t ring, unsigned flags)
{
    H5C_t              *cache_ptr;
    hbool_t             restart_slist_scan;
    uint32_t            protected_entries = 0;
    int32_t             i;
    int32_t             cur_ring_pel_len;
    int32_t             old_ring_pel_len;
    unsigned            cooked_flags;
    unsigned            evict_flags;
    H5SL_node_t        *node_ptr = NULL;
    H5C_cache_entry_t  *entry_ptr = NULL;
    H5C_cache_entry_t  *next_entry_ptr = NULL;
#if H5C_DO_SANITY_CHECKS
    uint32_t            initial_slist_len = 0;
    size_t              initial_slist_size = 0;
#endif /* H5C_DO_SANITY_CHECKS */
    herr_t              ret_value = SUCCEED;

    FUNC_ENTER_STATIC

    HDassert(f);
    HDassert(f->shared);

    cache_ptr = f->shared->cache;

    HDassert(cache_ptr);
    HDassert(cache_ptr->magic == H5C__H5C_T_MAGIC);
    HDassert(cache_ptr->slist_enabled);
    HDassert(cache_ptr->slist_ptr);
    HDassert(ring > H5C_RING_UNDEFINED);
    HDassert(ring < H5C_RING_NTYPES);

    HDassert(cache_ptr->epoch_markers_active == 0);

    /* Filter out the flags that are not relevant to the flush/invalidate.
     */
    cooked_flags = flags & H5C__FLUSH_CLEAR_ONLY_FLAG;
    evict_flags = flags & H5C__EVICT_ALLOW_LAST_PINS_FLAG;

    /* The flush procedure here is a bit strange.
     *
     * In the outer while loop we make at least one pass through the
     * cache, and then repeat until either all the pinned entries in
     * the ring unpin themselves, or until the number of pinned entries
     * in the ring stops declining.  In this later case, we scream and die.
     *
     * Since the fractal heap can dirty, resize, and/or move entries
     * in is flush callback, it is possible that the cache will still
     * contain dirty entries at this point.  If so, we must make more
     * passes through the skip list to allow it to empty.
     *
     * Further, since clean entries can be dirtied, resized, and/or moved
     * as the result of a flush call back (either the entries own, or that
     * for some other cache entry), we can no longer promise to flush
     * the cache entries in increasing address order.
     *
     * Instead, we just do the best we can -- making a pass through
     * the skip list, and then a pass through the "clean" entries, and
     * then repeating as needed.  Thus it is quite possible that an
     * entry will be evicted from the cache only to be re-loaded later
     * in the flush process (From what Quincey tells me, the pin
     * mechanism makes this impossible, but even it it is true now,
     * we shouldn't count on it in the future.)
     *
     * The bottom line is that entries will probably be flushed in close
     * to increasing address order, but there are no guarantees.
     */

    /* compute the number of pinned entries in this ring */

    entry_ptr = cache_ptr->pel_head_ptr;
    cur_ring_pel_len = 0;

    while ( entry_ptr != NULL ) {

        HDassert(entry_ptr->magic == H5C__H5C_CACHE_ENTRY_T_MAGIC);
        HDassert(entry_ptr->ring >= ring);
        if(entry_ptr->ring == ring)
            cur_ring_pel_len++;

        entry_ptr = entry_ptr->next;

    } /* end while */

    old_ring_pel_len = cur_ring_pel_len;

    while(cache_ptr->index_ring_len[ring] > 0) {

        /* first, try to flush-destroy any dirty entries.   Do this by
         * making a scan through the slist.  Note that new dirty entries
         * may be created by the flush call backs.  Thus it is possible
         * that the slist will not be empty after we finish the scan.
         */

#if H5C_DO_SANITY_CHECKS
        /* Depending on circumstances, H5C__flush_single_entry() will
         * remove dirty entries from the slist as it flushes them.
         * Thus for sanity checks we must make note of the initial
         * slist length and size before we do any flushes.
         */
        initial_slist_len = cache_ptr->slist_len;
        initial_slist_size = cache_ptr->slist_size;

        /* There is also the possibility that entries will be
         * dirtied, resized, moved, and/or removed from the cache
         * as the result of calls to the flush callbacks.  We use
         * the slist_len_increase and slist_size_increase increase
         * fields in struct H5C_t to track these changes for purpose
         * of sanity checking.
         *
         * To this end, we must zero these fields before we start
         * the pass through the slist.
         */
        cache_ptr->slist_len_increase = 0;
        cache_ptr->slist_size_increase = 0;
#endif /* H5C_DO_SANITY_CHECKS */

        /* Set the cache_ptr->slist_changed to false.
         *
         * This flag is set to TRUE by H5C__flush_single_entry if the slist
         * is modified by a pre_serialize, serialize, or notify callback.
         *
         * H5C__flush_invalidate_ring() uses this flag to detect any
         * modifications to the slist that might corrupt the scan of
         * the slist -- and restart the scan in this event.
         */
        cache_ptr->slist_changed = FALSE;

        /* this done, start the scan of the slist */
        restart_slist_scan = TRUE;

        while ( restart_slist_scan || ( node_ptr != NULL ) ) {

            if ( restart_slist_scan ) {

                restart_slist_scan = FALSE;

                /* Start at beginning of skip list */
                node_ptr = H5SL_first(cache_ptr->slist_ptr);

                if ( node_ptr == NULL )
                    /* the slist is empty -- break out of inner loop */
                    break;

                /* Get cache entry for this node */
                next_entry_ptr = (H5C_cache_entry_t *)H5SL_item(node_ptr);

                if ( NULL == next_entry_ptr )

                    HGOTO_ERROR(H5E_CACHE, H5E_SYSTEM, FAIL, \
                                "next_entry_ptr == NULL ?!?!")

                HDassert(next_entry_ptr->magic == H5C__H5C_CACHE_ENTRY_T_MAGIC);
                HDassert(next_entry_ptr->is_dirty);
                HDassert(next_entry_ptr->in_slist);
                HDassert(next_entry_ptr->ring >= ring);

            } /* end if */

            entry_ptr = next_entry_ptr;

            /* It is possible that entries will be dirtied, resized,
             * flushed, or removed from the cache via the take ownership
             * flag as the result of pre_serialize or serialized callbacks.
             *
             * This in turn can corrupt the scan through the slist.
             *
             * We test for slist modifications in the pre_serialize
             * and serialize callbacks, and restart the scan of the
             * slist if we find them.  However, best we do some extra
             * sanity checking just in case.
             */
            HDassert(entry_ptr != NULL);
            HDassert(entry_ptr->magic == H5C__H5C_CACHE_ENTRY_T_MAGIC);
            HDassert(entry_ptr->in_slist);
            HDassert(entry_ptr->is_dirty);
            HDassert(entry_ptr->ring >= ring);

            /* increment node pointer now, before we delete its target
             * from the slist.
             */
            node_ptr = H5SL_next(node_ptr);

            if(node_ptr != NULL) {

                next_entry_ptr = (H5C_cache_entry_t *)H5SL_item(node_ptr);

                if(NULL == next_entry_ptr)

                    HGOTO_ERROR(H5E_CACHE, H5E_SYSTEM, FAIL, \
                                "next_entry_ptr == NULL ?!?!")

                HDassert(next_entry_ptr->magic == H5C__H5C_CACHE_ENTRY_T_MAGIC);
                HDassert(next_entry_ptr->is_dirty);
                HDassert(next_entry_ptr->in_slist);
                HDassert(next_entry_ptr->ring >= ring);
                HDassert(entry_ptr != next_entry_ptr);
            } /* end if */
            else {

                next_entry_ptr = NULL;
            }

            /* Note that we now remove nodes from the slist as we flush
             * the associated entries, instead of leaving them there
             * until we are done, and then destroying all nodes in
             * the slist.
             *
             * While this optimization used to be easy, with the possibility
             * of new entries being added to the slist in the midst of the
             * flush, we must keep the slist in canonical form at all
             * times.
             */
            if ( ( ( !entry_ptr->flush_me_last ) ||
                   ( ( entry_ptr->flush_me_last ) &&
                     ( cache_ptr->num_last_entries >= cache_ptr->slist_len ) )
                 ) &&
                 ( entry_ptr->flush_dep_nchildren == 0 ) &&
                 ( entry_ptr->ring == ring ) ) {

                if ( entry_ptr->is_protected ) {

                    /* we have major problems -- but lets flush
                     * everything we can before we flag an error.
                     */
                    protected_entries++;

                } /* end if */
                else if ( entry_ptr->is_pinned ) {

                    if ( H5C__flush_single_entry(f, entry_ptr,
                                                 H5C__DURING_FLUSH_FLAG) < 0 )

                        HGOTO_ERROR(H5E_CACHE, H5E_CANTFLUSH, FAIL, \
                                    "dirty pinned entry flush failed")

                    if ( cache_ptr->slist_changed ) {

                        /* The slist has been modified by something
                         * other than the simple removal of the
                         * of the flushed entry after the flush.
                         *
                         * This has the potential to corrupt the
                         * scan through the slist, so restart it.
                         */
                        restart_slist_scan = TRUE;
                        cache_ptr->slist_changed = FALSE;
                        H5C__UPDATE_STATS_FOR_SLIST_SCAN_RESTART(cache_ptr);

                    } /* end if */
                } /* end else-if */
                else {

                    if ( H5C__flush_single_entry(f, entry_ptr,
                                    (cooked_flags |
                                     H5C__DURING_FLUSH_FLAG |
                                     H5C__FLUSH_INVALIDATE_FLAG |
                                     H5C__DEL_FROM_SLIST_ON_DESTROY_FLAG) ) < 0)

                        HGOTO_ERROR(H5E_CACHE, H5E_CANTFLUSH, FAIL,
                                    "dirty entry flush destroy failed")

                    if ( cache_ptr->slist_changed ) {

                        /* The slist has been modified by something
                         * other than the simple removal of the
                         * of the flushed entry after the flush.
                         *
                         * This has the potential to corrupt the
                         * scan through the slist, so restart it.
                         */
                        restart_slist_scan = TRUE;
                        cache_ptr->slist_changed = FALSE;
                        H5C__UPDATE_STATS_FOR_SLIST_SCAN_RESTART(cache_ptr)
                    } /* end if */
                } /* end else */
            } /* end if */
        } /* end while loop scanning skip list */

#if H5C_DO_SANITY_CHECKS
        /* It is possible that entries were added to the slist during
         * the scan, either before or after scan pointer.  The following
         * asserts take this into account.
         *
         * Don't bother with the sanity checks if node_ptr != NULL, as
         * in this case we broke out of the loop because it got changed
         * out from under us.
         */

        if ( node_ptr == NULL ) {

            HDassert(cache_ptr->slist_len ==
                     (uint32_t)((int32_t)initial_slist_len +
                                 cache_ptr->slist_len_increase));

            HDassert(cache_ptr->slist_size ==
                     (size_t)((ssize_t)initial_slist_size +
                              cache_ptr->slist_size_increase));
        } /* end if */
#endif /* H5C_DO_SANITY_CHECKS */

        /* Since we are doing a destroy, we must make a pass through
         * the hash table and try to flush - destroy all entries that
         * remain.
         *
         * It used to be that all entries remaining in the cache at
         * this point had to be clean, but with the fractal heap mods
         * this may not be the case.  If so, we will flush entries out
         * in increasing address order.
         *
         * Writes to disk are possible here.
         */

        /* reset the counters so that we can detect insertions, loads,
         * and moves caused by the pre_serialize and serialize calls.
         */
        cache_ptr->entries_loaded_counter         = 0;
        cache_ptr->entries_inserted_counter       = 0;
        cache_ptr->entries_relocated_counter      = 0;

        next_entry_ptr = cache_ptr->il_head;

        while ( next_entry_ptr != NULL ) {

            entry_ptr = next_entry_ptr;
            HDassert(entry_ptr->magic == H5C__H5C_CACHE_ENTRY_T_MAGIC);
            HDassert(entry_ptr->ring >= ring);

            next_entry_ptr = entry_ptr->il_next;
            HDassert((next_entry_ptr == NULL) ||
                     (next_entry_ptr->magic == H5C__H5C_CACHE_ENTRY_T_MAGIC));

            if ( ( ( ! entry_ptr->flush_me_last ) ||
                   ( entry_ptr->flush_me_last &&
                     ( cache_ptr->num_last_entries >= cache_ptr->slist_len ) )
                 ) &&
                 ( entry_ptr->flush_dep_nchildren == 0 ) &&
                 ( entry_ptr->ring == ring ) ) {

                if ( entry_ptr->is_protected ) {

                    /* we have major problems -- but lets flush and
                     * destroy everything we can before we flag an
                     * error.
                     */
                    protected_entries++;

                    if ( ! entry_ptr->in_slist ) {

                        HDassert(!(entry_ptr->is_dirty));
                    }
                } /* end if */
                else if ( ! ( entry_ptr->is_pinned ) ) {

                    /* if *entry_ptr is dirty, it is possible
                     * that one or more other entries may be
                     * either removed from the cache, loaded
                     * into the cache, or moved to a new location
                     * in the file as a side effect of the flush.
                     *
                     * It's also possible that removing a clean
                     * entry will remove the last child of a proxy
                     * entry, allowing it to be removed also and
                     * invalidating the next_entry_ptr.
                     *
                     * If either of these happen, and one of the target
                     * or proxy entries happens to be the next entry in
                     * the hash bucket, we could either find ourselves
                     * either scanning a non-existant entry, scanning
                     * through a different bucket, or skipping an entry.
                     *
                     * Neither of these are good, so restart the
                     * the scan at the head of the hash bucket
                     * after the flush if we detect that the next_entry_ptr
                     * becomes invalid.
                     *
                     * This is not as inefficient at it might seem,
                     * as hash buckets typically have at most two
                     * or three entries.
                     */
                    cache_ptr->entry_watched_for_removal = next_entry_ptr;

                    if ( H5C__flush_single_entry(f, entry_ptr,
                                    (cooked_flags |
                                     H5C__DURING_FLUSH_FLAG |
                                     H5C__FLUSH_INVALIDATE_FLAG |
                                     H5C__DEL_FROM_SLIST_ON_DESTROY_FLAG)) < 0 )

                        HGOTO_ERROR(H5E_CACHE, H5E_CANTFLUSH, FAIL, \
                                    "Entry flush destroy failed")

                    /* Restart the index list scan if necessary.  Must
                     * do this if the next entry is evicted, and also if
                     * one or more entries are inserted, loaded, or moved
                     * as these operations can result in part of the scan
                     * being skipped -- which can cause a spurious failure
                     * if this results in the size of the pinned entry
                     * failing to decline during the pass.
                     */
                    if ( ( ( NULL != next_entry_ptr ) &&
                           ( NULL == cache_ptr->entry_watched_for_removal )
                         ) ||
                         ( cache_ptr->entries_loaded_counter > 0 ) ||
                         ( cache_ptr->entries_inserted_counter > 0 ) ||
                         ( cache_ptr->entries_relocated_counter > 0 ) ) {

                        next_entry_ptr = cache_ptr->il_head;

                        cache_ptr->entries_loaded_counter         = 0;
                        cache_ptr->entries_inserted_counter       = 0;
                        cache_ptr->entries_relocated_counter      = 0;

                        H5C__UPDATE_STATS_FOR_INDEX_SCAN_RESTART(cache_ptr)

                    } /* end if */
                    else {

                       cache_ptr->entry_watched_for_removal = NULL;
                    }
                } /* end if */
            } /* end if */
        } /* end for loop scanning hash table */

        /* We can't do anything if entries are pinned.  The
         * hope is that the entries will be unpinned as the
         * result of destroys of entries that reference them.
         *
         * We detect this by noting the change in the number
         * of pinned entries from pass to pass.  If it stops
         * shrinking before it hits zero, we scream and die.
         */
        old_ring_pel_len = cur_ring_pel_len;
        entry_ptr = cache_ptr->pel_head_ptr;
        cur_ring_pel_len = 0;

        while ( entry_ptr != NULL ) {

            HDassert(entry_ptr->magic == H5C__H5C_CACHE_ENTRY_T_MAGIC);
            HDassert(entry_ptr->ring >= ring);

            if ( entry_ptr->ring == ring ) {

                cur_ring_pel_len++;
            }

            entry_ptr = entry_ptr->next;

        } /* end while */

       /* Check if the number of pinned entries in the ring is positive, and
        * it is not declining.  Scream and die if so.
        */
        if ( ( cur_ring_pel_len > 0 ) &&
             ( cur_ring_pel_len >= old_ring_pel_len ) ) {

            /* Don't error if allowed to have pinned entries remaining */
            if ( evict_flags ) {

                HGOTO_DONE(TRUE)
            }

            HGOTO_ERROR(H5E_CACHE, H5E_CANTFLUSH, FAIL, \
                        "Pinned entry count not decreasing, cur_ring_pel_len = %d, old_ring_pel_len = %d, ring = %d", \
                        (int)cur_ring_pel_len, \
                        (int)old_ring_pel_len, (int)ring)
        } /* end if */

        HDassert(protected_entries == cache_ptr->pl_len);

        if ( ( protected_entries > 0 ) &&
             ( protected_entries == cache_ptr->index_len ) )

            HGOTO_ERROR(H5E_CACHE, H5E_CANTFLUSH, FAIL, \
               "Only protected entries left in cache, protected_entries = %d",\
               (int)protected_entries)

    } /* main while loop */

    /* Invariants, after destroying all entries in the ring */
    for ( i = (int)H5C_RING_UNDEFINED; i <= (int)ring; i++ ) {

        HDassert(cache_ptr->index_ring_len[i] == 0);
        HDassert(cache_ptr->index_ring_size[i] == (size_t)0);
        HDassert(cache_ptr->clean_index_ring_size[i] == (size_t)0);
        HDassert(cache_ptr->dirty_index_ring_size[i] == (size_t)0);

        HDassert(cache_ptr->slist_ring_len[i] == 0);
        HDassert(cache_ptr->slist_ring_size[i] == (size_t)0);

    } /* end for */

    HDassert(protected_entries <= cache_ptr->pl_len);

    if ( protected_entries > 0 ) {

        HGOTO_ERROR(H5E_CACHE, H5E_CANTFLUSH, FAIL, \
                    "Cache has protected entries")

    } else if ( cur_ring_pel_len > 0 ) {

        HGOTO_ERROR(H5E_CACHE, H5E_CANTFLUSH, FAIL, \
                    "Can't unpin all pinned entries in ring")
    }

done:

    FUNC_LEAVE_NOAPI(ret_value)

} /* H5C__flush_invalidate_ring() */


/*-------------------------------------------------------------------------
 *
 * Function:    H5C__flush_ring
 *
 * Purpose:     Flush the entries contained in the specified cache and
 *              ring.  All entries in rings outside the specified ring
 *              must have been flushed on entry.
 *
 *              If the cache contains protected entries in the specified
 *              ring, the function will fail, as protected entries cannot
 *              be flushed.  However all unprotected entries in the target
 *              ring should be flushed before the function returns failure.
 *
 *              If flush dependencies appear in the target ring, the
 *              function makes repeated passes through the slist flushing
 *              entries in flush dependency order.
 *
 * Return:      Non-negative on success/Negative on failure or if there was
 *              a request to flush all items and something was protected.
 *
 * Programmer:  John Mainzer
 *              9/1/15
 *
 * Changes:     A recent optimization turns off the slist unless a flush
 *              is in progress.  This should not effect this function, as
 *              it is only called during a flush.  Added an assertion to
 *              verify this.
 *
 *                                             JRM -- 5/6/20
 *
 *
 *-------------------------------------------------------------------------
 */
static herr_t
H5C__flush_ring(H5F_t *f, H5C_ring_t ring, unsigned flags)
{
    H5C_t * cache_ptr = f->shared->cache;
    hbool_t        flushed_entries_last_pass;
    hbool_t        flush_marked_entries;
    hbool_t        ignore_protected;
    hbool_t        tried_to_flush_protected_entry = FALSE;
    hbool_t        restart_slist_scan;
    uint32_t        protected_entries = 0;
    H5SL_node_t *     node_ptr = NULL;
    H5C_cache_entry_t *    entry_ptr = NULL;
    H5C_cache_entry_t *    next_entry_ptr = NULL;
#if H5C_DO_SANITY_CHECKS
    uint32_t        initial_slist_len = 0;
    size_t              initial_slist_size = 0;
#endif /* H5C_DO_SANITY_CHECKS */
    int                 i;
    herr_t        ret_value = SUCCEED;

    FUNC_ENTER_STATIC

    HDassert(cache_ptr);
    HDassert(cache_ptr->magic == H5C__H5C_T_MAGIC);
    HDassert(cache_ptr->slist_enabled);
    HDassert(cache_ptr->slist_ptr);
    HDassert((flags & H5C__FLUSH_INVALIDATE_FLAG) == 0);
    HDassert(ring > H5C_RING_UNDEFINED);
    HDassert(ring < H5C_RING_NTYPES);

#if H5C_DO_EXTREME_SANITY_CHECKS
    if ( ( H5C__validate_protected_entry_list(cache_ptr) < 0 ) ||
         ( H5C__validate_pinned_entry_list(cache_ptr ) < 0 ) ||
         ( H5C__validate_lru_list(cache_ptr) < 0 ) )

        HGOTO_ERROR(H5E_CACHE, H5E_SYSTEM, FAIL,
                    "an extreme sanity check failed on entry")
#endif /* H5C_DO_EXTREME_SANITY_CHECKS */

    ignore_protected = ( (flags & H5C__FLUSH_IGNORE_PROTECTED_FLAG) != 0 );
    flush_marked_entries = ( (flags & H5C__FLUSH_MARKED_ENTRIES_FLAG) != 0 );

    if ( ! flush_marked_entries ) {

        for ( i = (int)H5C_RING_UNDEFINED; i < (int)ring; i++ ) {

            HDassert(cache_ptr->slist_ring_len[i] == 0);
        }
    }

    HDassert(cache_ptr->flush_in_progress);

    /* When we are only flushing marked entries, the slist will usually
     * still contain entries when we have flushed everything we should.
     * Thus we track whether we have flushed any entries in the last
     * pass, and terminate if we haven't.
     */
    flushed_entries_last_pass = TRUE;

    /* Set the cache_ptr->slist_changed to false.
     *
     * This flag is set to TRUE by H5C__flush_single_entry if the
     * slist is modified by a pre_serialize, serialize, or notify callback.
     * H5C_flush_cache uses this flag to detect any modifications
     * to the slist that might corrupt the scan of the slist -- and
     * restart the scan in this event.
     */
    cache_ptr->slist_changed = FALSE;

    while ( ( cache_ptr->slist_ring_len[ring] > 0 ) &&
            ( protected_entries == 0 )  &&
            ( flushed_entries_last_pass ) ) {

        flushed_entries_last_pass = FALSE;

#if H5C_DO_SANITY_CHECKS
        /* For sanity checking, try to verify that the skip list has
         * the expected size and number of entries at the end of each
         * internal while loop (see below).
         *
         * Doing this get a bit tricky, as depending on flags, we may
         * or may not flush all the entries in the slist.
         *
         * To make things more entertaining, with the advent of the
         * fractal heap, the entry serialize callback can cause entries
         * to be dirtied, resized, and/or moved.  Also, the
         * pre_serialize callback can result in an entry being
         * removed from the cache via the take ownership flag.
         *
         * To deal with this, we first make note of the initial
         * skip list length and size:
         */
        initial_slist_len = cache_ptr->slist_len;
        initial_slist_size = cache_ptr->slist_size;

        /* As mentioned above, there is the possibility that
         * entries will be dirtied, resized, flushed, or removed
         * from the cache via the take ownership flag  during
         * our pass through the skip list.  To capture the number
         * of entries added, and the skip list size delta,
         * zero the slist_len_increase and slist_size_increase of
         * the cache's instance of H5C_t.  These fields will be
         * updated elsewhere to account for slist insertions and/or
         * dirty entry size changes.
         */
        cache_ptr->slist_len_increase = 0;
        cache_ptr->slist_size_increase = 0;

        /* at the end of the loop, use these values to compute the
         * expected slist length and size and compare this with the
         * value recorded in the cache's instance of H5C_t.
         */
#endif /* H5C_DO_SANITY_CHECKS */

        restart_slist_scan = TRUE;

        while ( ( restart_slist_scan ) || ( node_ptr != NULL ) ) {

            if ( restart_slist_scan ) {

                restart_slist_scan = FALSE;

                /* Start at beginning of skip list */
                node_ptr = H5SL_first(cache_ptr->slist_ptr);

                if ( node_ptr == NULL ) {

                    /* the slist is empty -- break out of inner loop */
                    break;
                }

                /* Get cache entry for this node */
                next_entry_ptr = (H5C_cache_entry_t *)H5SL_item(node_ptr);

                if ( NULL == next_entry_ptr )

                    HGOTO_ERROR(H5E_CACHE, H5E_SYSTEM, FAIL, \
                                "next_entry_ptr == NULL ?!?!")

                HDassert(next_entry_ptr->magic == H5C__H5C_CACHE_ENTRY_T_MAGIC);
                HDassert(next_entry_ptr->is_dirty);
                HDassert(next_entry_ptr->in_slist);

            } /* end if */

            entry_ptr = next_entry_ptr;

            /* With the advent of the fractal heap, the free space
             * manager, and the version 3 cache, it is possible
             * that the pre-serialize or serialize callback will
             * dirty, resize, or take ownership of other entries
             * in the cache.
             *
             * To deal with this, I have inserted code to detect any
             * change in the skip list not directly under the control
             * of this function.  If such modifications are detected,
             * we must re-start the scan of the skip list to avoid
             * the possibility that the target of the next_entry_ptr
             * may have been flushed or deleted from the cache.
             *
             * To verify that all such possibilities have been dealt
             * with, we do a bit of extra sanity checking on
             * entry_ptr.
             */
            HDassert(entry_ptr->magic == H5C__H5C_CACHE_ENTRY_T_MAGIC);
            HDassert(entry_ptr->in_slist);
            HDassert(entry_ptr->is_dirty);

            if ( ( ! flush_marked_entries ) || ( entry_ptr->flush_marker ) ) {

                HDassert(entry_ptr->ring >= ring);
            }

            /* Advance node pointer now, before we delete its target
             * from the slist.
             */
            node_ptr = H5SL_next(node_ptr);

            if ( node_ptr != NULL ) {

                next_entry_ptr = (H5C_cache_entry_t *)H5SL_item(node_ptr);

                if ( NULL == next_entry_ptr )

                    HGOTO_ERROR(H5E_CACHE, H5E_SYSTEM, FAIL, \
                                "next_entry_ptr == NULL ?!?!")

                HDassert(next_entry_ptr->magic == H5C__H5C_CACHE_ENTRY_T_MAGIC);
                HDassert(next_entry_ptr->is_dirty);
                HDassert(next_entry_ptr->in_slist);

                if ( ! flush_marked_entries || next_entry_ptr->flush_marker ) {

                    HDassert(next_entry_ptr->ring >= ring);
                }

                HDassert(entry_ptr != next_entry_ptr);

            } /* end if */
            else {

                next_entry_ptr = NULL;
            }

            if ( ( ! flush_marked_entries || entry_ptr->flush_marker ) &&
                 ( ( ! entry_ptr->flush_me_last ) ||
                   ( ( entry_ptr->flush_me_last ) &&
                     ( ( cache_ptr->num_last_entries >= cache_ptr->slist_len )||
                       ( flush_marked_entries && entry_ptr->flush_marker ) )
                   )
                 ) &&
                 ( ( entry_ptr->flush_dep_nchildren == 0 ) ||
                   ( entry_ptr->flush_dep_ndirty_children == 0 ) ) &&
                 ( entry_ptr->ring == ring ) ) {

                HDassert(entry_ptr->flush_dep_nunser_children == 0);

                if ( entry_ptr->is_protected ) {

                    /* we probably have major problems -- but lets
                     * flush everything we can before we decide
                     * whether to flag an error.
                     */
                    tried_to_flush_protected_entry = TRUE;
                    protected_entries++;

                } /* end if */
                else {

                    if ( H5C__flush_single_entry(f, entry_ptr,
                                     (flags | H5C__DURING_FLUSH_FLAG)) < 0 )

                        HGOTO_ERROR(H5E_CACHE, H5E_CANTFLUSH, FAIL, \
                                    "Can't flush entry")

                    if ( cache_ptr->slist_changed ) {

                        /* The slist has been modified by something
                         * other than the simple removal of the
                         * of the flushed entry after the flush.
                         *
                         * This has the potential to corrupt the
                         * scan through the slist, so restart it.
                         */
                        restart_slist_scan = TRUE;
                        cache_ptr->slist_changed = FALSE;
                        H5C__UPDATE_STATS_FOR_SLIST_SCAN_RESTART(cache_ptr)

                    } /* end if */

                    flushed_entries_last_pass = TRUE;

                } /* end else */
            } /* end if */
        } /* while ( ( restart_slist_scan ) || ( node_ptr != NULL ) ) */

#if H5C_DO_SANITY_CHECKS
        /* Verify that the slist size and length are as expected. */
        HDassert((uint32_t)((int32_t)initial_slist_len + \
                    cache_ptr->slist_len_increase) == cache_ptr->slist_len);
        HDassert((size_t)((ssize_t)initial_slist_size + \
                    cache_ptr->slist_size_increase) == cache_ptr->slist_size);
#endif /* H5C_DO_SANITY_CHECKS */

    } /* while */

    HDassert(protected_entries <= cache_ptr->pl_len);

    if ( ( ( cache_ptr->pl_len > 0 ) && ( ! ignore_protected ) ) ||
           ( tried_to_flush_protected_entry ) )

        HGOTO_ERROR(H5E_CACHE, H5E_CANTFLUSH, FAIL, \
                    "cache has protected items")

#if H5C_DO_SANITY_CHECKS
    if ( ! flush_marked_entries ) {

        HDassert(cache_ptr->slist_ring_len[ring] == 0);
        HDassert(cache_ptr->slist_ring_size[ring] == 0);

    } /* end if */
#endif /* H5C_DO_SANITY_CHECKS */

done:

    FUNC_LEAVE_NOAPI(ret_value)

} /* H5C__flush_ring() */


/*-------------------------------------------------------------------------
 *
 * Function:    H5C__flush_single_entry
 *
 * Purpose:     Flush or clear (and evict if requested) the cache entry
 *              with the specified address and type.  If the type is NULL,
 *              any unprotected entry at the specified address will be
 *              flushed (and possibly evicted).
 *
 *              Attempts to flush a protected entry will result in an
 *              error.
 *
 *              If the H5C__FLUSH_INVALIDATE_FLAG flag is set, the entry will
 *              be cleared and not flushed, and the call can't be part of a
 *              sequence of flushes.
 *
 *              The function does nothing silently if there is no entry
 *              at the supplied address, or if the entry found has the
 *              wrong type.
 *
 * Return:      Non-negative on success/Negative on failure or if there was
 *              an attempt to flush a protected item.
 *
 * Programmer:  John Mainzer, 5/5/04
 *
 * Modifications:
 *
 *              JRM -- 7/21/04
 *              Updated function for the addition of the hash table.
 *
 *              QAK -- 11/26/04
 *              Updated function for the switch from TBBTs to skip lists.
 *
 *              JRM -- 1/6/05
 *              Updated function to reset the flush_marker field.
 *              Also replace references to H5F_FLUSH_INVALIDATE and
 *              H5F_FLUSH_CLEAR_ONLY with references to
 *              H5C__FLUSH_INVALIDATE_FLAG and H5C__FLUSH_CLEAR_ONLY_FLAG
 *              respectively.
 *
 *              JRM -- 6/24/05
 *              Added code to remove dirty entries from the slist after
 *              they have been flushed.  Also added a sanity check that
 *              will scream if we attempt a write when writes are
 *              completely disabled.
 *
 *              JRM -- 7/5/05
 *              Added code to call the new log_flush callback whenever
 *              a dirty entry is written to disk.  Note that the callback
 *              is not called if the H5C__FLUSH_CLEAR_ONLY_FLAG is set,
 *              as there is no write to file in this case.
 *
 *              JRM -- 8/21/06
 *              Added code maintaining the flush_in_progress and
 *              destroy_in_progress fields in H5C_cache_entry_t.
 *
 *              Also added flush_flags parameter to the call to
 *              type_ptr->flush() so that the flush routine can report
 *              whether the entry has been resized or renamed.  Added
 *              code using the flush_flags variable to detect the case
 *              in which the target entry is resized during flush, and
 *              update the caches data structures accordingly.
 *
 *              JRM -- 3/29/07
 *              Added sanity checks on the new is_read_only and
 *              ro_ref_count fields.
 *
 *              QAK -- 2/07/08
 *              Separated "destroy entry" concept from "remove entry from
 *              cache" concept, by adding the 'take_ownership' flag and
 *              the "destroy_entry" variable.
 *
 *              JRM -- 11/5/08
 *              Added call to H5C__UPDATE_INDEX_FOR_ENTRY_CLEAN() to
 *              maintain the new clean_index_size and clean_index_size
 *              fields of H5C_t.
 *
 *
 *              Missing entries??
 *
 *
 *              JRM -- 5/8/20
 *              Updated sanity checks for the possibility that the slist
 *              is disabled.
 *
 *              Also updated main comment to conform more closely with
 *              the current state of the code.
 *
 *-------------------------------------------------------------------------
 */
herr_t
H5C__flush_single_entry(H5F_t *f, H5C_cache_entry_t *entry_ptr, unsigned flags)
{
    H5C_t *     cache_ptr;                      /* Cache for file */
    hbool_t     destroy;                        /* external flag */
    hbool_t     clear_only;                     /* external flag */
    hbool_t     free_file_space;                /* external flag */
    hbool_t     take_ownership;                 /* external flag */
    hbool_t     del_from_slist_on_destroy;      /* external flag */
    hbool_t     during_flush;                   /* external flag */
    hbool_t     write_entry;                    /* internal flag */
    hbool_t     destroy_entry;                  /* internal flag */
    hbool_t     generate_image;                 /* internal flag */
    hbool_t     update_page_buffer;             /* internal flag */
    hbool_t     was_dirty;
    hbool_t     suppress_image_entry_writes = FALSE;
    hbool_t     suppress_image_entry_frees = FALSE;
    haddr_t     entry_addr = HADDR_UNDEF;
    herr_t      ret_value = SUCCEED;            /* Return value */

    FUNC_ENTER_PACKAGE

    HDassert(f);
    cache_ptr = f->shared->cache;
    HDassert(cache_ptr);
    HDassert(cache_ptr->magic == H5C__H5C_T_MAGIC);
    HDassert(entry_ptr);
    HDassert(entry_ptr->magic == H5C__H5C_CACHE_ENTRY_T_MAGIC);
    HDassert(entry_ptr->ring != H5C_RING_UNDEFINED);
    HDassert(entry_ptr->type);

    /* setup external flags from the flags parameter */
    destroy                   = ((flags & H5C__FLUSH_INVALIDATE_FLAG) != 0);
    clear_only                = ((flags & H5C__FLUSH_CLEAR_ONLY_FLAG) != 0);
    free_file_space           = ((flags & H5C__FREE_FILE_SPACE_FLAG) != 0);
    take_ownership            = ((flags & H5C__TAKE_OWNERSHIP_FLAG) != 0);
    del_from_slist_on_destroy =
                           ((flags & H5C__DEL_FROM_SLIST_ON_DESTROY_FLAG) != 0);
    during_flush              = ((flags & H5C__DURING_FLUSH_FLAG) != 0);
    generate_image            = ((flags & H5C__GENERATE_IMAGE_FLAG) != 0);
    update_page_buffer        = ((flags & H5C__UPDATE_PAGE_BUFFER_FLAG) != 0);

    /* Set the flag for destroying the entry, based on the 'take ownership'
     * and 'destroy' flags
     */
    if ( take_ownership ) {

        destroy_entry = FALSE;

    } else {

        destroy_entry = destroy;
    }

    /* we will write the entry to disk if it exists, is dirty, and if the
     * clear only flag is not set.
     */
    if ( entry_ptr->is_dirty && !clear_only ) {

        write_entry = TRUE;

    } else {

        write_entry = FALSE;
    }

    /* if we have received close warning, and we have been instructed to
     * generate a metadata cache image, and we have actually constructed
     * the entry images, set suppress_image_entry_frees to TRUE.
     *
     * Set suppress_image_entry_writes to TRUE if indicated by the
     * image_ctl flags.
     */
    if ( ( cache_ptr->close_warning_received ) &&
         ( cache_ptr->image_ctl.generate_image ) &&
         ( cache_ptr->num_entries_in_image > 0 ) &&
         ( cache_ptr->image_entries != NULL ) ) {

        /* Sanity checks */
        HDassert(entry_ptr->image_up_to_date || !(entry_ptr->include_in_image));
        HDassert(entry_ptr->image_ptr || !(entry_ptr->include_in_image));
        HDassert((!clear_only) || !(entry_ptr->include_in_image));
        HDassert((!take_ownership) || !(entry_ptr->include_in_image));
        HDassert((!free_file_space) || !(entry_ptr->include_in_image));

        suppress_image_entry_frees = TRUE;

        if ( cache_ptr->image_ctl.flags & H5C_CI__SUPRESS_ENTRY_WRITES ) {

            suppress_image_entry_writes = TRUE;

        } /* end if */
    } /* end if */

    /* run initial sanity checks */
#if H5C_DO_SANITY_CHECKS
    if ( cache_ptr->slist_enabled ) {

        if ( entry_ptr->in_slist ) {

            HDassert(entry_ptr->is_dirty);

            if ( ( entry_ptr->flush_marker ) && ( ! entry_ptr->is_dirty ) )

                HGOTO_ERROR(H5E_CACHE, H5E_SYSTEM, FAIL, \
                            "entry in slist failed sanity checks")
        } /* end if */
        else {

            HDassert(!entry_ptr->is_dirty);
            HDassert(!entry_ptr->flush_marker);

            if ( ( entry_ptr->is_dirty ) || ( entry_ptr->flush_marker ) )

                HGOTO_ERROR(H5E_CACHE, H5E_SYSTEM, FAIL, \
                            "entry failed sanity checks")

        } /* end else */
    } else { /* slist is disabled */

        HDassert( ! entry_ptr->in_slist );

        if ( ! entry_ptr->is_dirty ) {

            if ( entry_ptr->flush_marker )

                HGOTO_ERROR(H5E_CACHE, H5E_SYSTEM, FAIL, \
                            "flush marked clean entry?")

        }
    }
#endif /* H5C_DO_SANITY_CHECKS */

    if ( entry_ptr->is_protected ) {

        HDassert(!entry_ptr->is_protected);

        /* Attempt to flush a protected entry -- scream and die. */
        HGOTO_ERROR(H5E_CACHE, H5E_PROTECT, FAIL, \
                    "Attempt to flush a protected entry")

    } /* end if */

    /* Set entry_ptr->flush_in_progress = TRUE and set
     * entry_ptr->flush_marker = FALSE
     *
     * We will set flush_in_progress back to FALSE at the end if the
     * entry still exists at that point.
     */
    entry_ptr->flush_in_progress = TRUE;
    entry_ptr->flush_marker = FALSE;

    /* Preserve current dirty state for later */
    was_dirty = entry_ptr->is_dirty;

    /* The entry is dirty, and we are doing a flush, a flush destroy or have
     * been requested to generate an image.  In those cases, serialize the
     * entry.
     */
    if ( write_entry || generate_image ) {

        HDassert(entry_ptr->is_dirty);

        if ( NULL == entry_ptr->image_ptr ) {

            if ( NULL == (entry_ptr->image_ptr =
                       H5MM_malloc(entry_ptr->size + H5C_IMAGE_EXTRA_SPACE)) )

                HGOTO_ERROR(H5E_CACHE, H5E_CANTALLOC, FAIL, \
                           "memory allocation failed for on disk image buffer")

#if H5C_DO_MEMORY_SANITY_CHECKS
            H5MM_memcpy(((uint8_t *)entry_ptr->image_ptr) + entry_ptr->size,
                        H5C_IMAGE_SANITY_VALUE, H5C_IMAGE_EXTRA_SPACE);
#endif /* H5C_DO_MEMORY_SANITY_CHECKS */

        } /* end if */

        if ( ! ( entry_ptr->image_up_to_date ) ) {

            /* Sanity check */
            HDassert(!entry_ptr->prefetched);

            /* Generate the entry's image */
            if ( H5C__generate_image(f, cache_ptr, entry_ptr) < 0 )

                HGOTO_ERROR(H5E_CACHE, H5E_CANTGET, FAIL, \
                            "can't generate entry's image")

        } /* end if ( ! (entry_ptr->image_up_to_date) ) */
    } /* end if */

    /* Finally, write the image to disk.
     *
     * Note that if the H5AC__CLASS_SKIP_WRITES flag is set in the
     * in the entry's type, we silently skip the write.  This
     * flag should only be used in test code.
     */
    if ( write_entry ) {

        HDassert(entry_ptr->is_dirty);

#if H5C_DO_SANITY_CHECKS
        if ( ( cache_ptr->check_write_permitted ) &&
             ( ! ( cache_ptr->write_permitted ) ) )

            HGOTO_ERROR(H5E_CACHE, H5E_SYSTEM, FAIL, \
                        "Write when writes are always forbidden!?!?!")
#endif /* H5C_DO_SANITY_CHECKS */

        /* Write the image to disk unless the write is suppressed.
         *
         * This happens if both suppress_image_entry_writes and
         * entry_ptr->include_in_image are TRUE, or if the
         * H5AC__CLASS_SKIP_WRITES is set in the entry's type.  This
         * flag should only be used in test code
         */
        if ( ( ( ! suppress_image_entry_writes ) ||
               ( ! entry_ptr->include_in_image ) ) &&
             ( ( (entry_ptr->type->flags) & H5C__CLASS_SKIP_WRITES) == 0 ) ) {

            H5FD_mem_t mem_type = H5FD_MEM_DEFAULT;

#ifdef H5_HAVE_PARALLEL
            if ( cache_ptr->coll_write_list ) {

                if ( H5SL_insert(cache_ptr->coll_write_list, entry_ptr,
                                 &entry_ptr->addr) < 0 )

                    HGOTO_ERROR(H5E_CACHE, H5E_CANTINSERT, FAIL, \
                                "unable to insert skip list item")
            } /* end if */
            else
            {
#endif /* H5_HAVE_PARALLEL */

                if ( entry_ptr->prefetched ) {

                    HDassert(entry_ptr->type->id == H5AC_PREFETCHED_ENTRY_ID);

                    mem_type = cache_ptr->
                               class_table_ptr[entry_ptr->prefetch_type_id]->
                               mem_type;
                } /* end if */
                else {

                    mem_type = entry_ptr->type->mem_type;
                }

                if ( H5F_block_write(f, mem_type, entry_ptr->addr,
                                   entry_ptr->size, entry_ptr->image_ptr) < 0 )

                    HGOTO_ERROR(H5E_CACHE, H5E_CANTFLUSH, FAIL, \
                                "Can't write image to file")

#ifdef H5_HAVE_PARALLEL
            }
#endif /* H5_HAVE_PARALLEL */

        } /* end if */

        /* if the entry has a notify callback, notify it that we have
         * just flushed the entry.
         */
        if ( ( entry_ptr->type->notify ) &&
             ( (entry_ptr->type->notify)(H5C_NOTIFY_ACTION_AFTER_FLUSH,
                                         entry_ptr) < 0 ) )

            HGOTO_ERROR(H5E_CACHE, H5E_CANTNOTIFY, FAIL, \
                        "can't notify client of entry flush")

    } /* if ( write_entry ) */

    /* At this point, all pre-serialize and serialize calls have been
     * made if it was appropriate to make them.  Similarly, the entry
     * has been written to disk if desired.
     *
     * Thus it is now safe to update the cache data structures for the
     * flush.
     */

    /* start by updating the statistics */
    if ( clear_only ) {

        /* only log a clear if the entry was dirty */
        if ( was_dirty ) {

            H5C__UPDATE_STATS_FOR_CLEAR(cache_ptr, entry_ptr)

        } /* end if */
    } else if(write_entry) {

        HDassert(was_dirty);

        /* only log a flush if we actually wrote to disk */
        H5C__UPDATE_STATS_FOR_FLUSH(cache_ptr, entry_ptr)

    } /* end else if */

    /* Note that the algorithm below is (very) similar to the set of operations
     * in H5C_remove_entry() and should be kept in sync with changes
     * to that code. - QAK, 2016/11/30
     */

    /* Update the cache internal data structures. */
    if ( destroy ) {

        /* Sanity checks */
        if ( take_ownership ) {

            HDassert(!destroy_entry);

        } else {

            HDassert(destroy_entry);
        }

        HDassert(!entry_ptr->is_pinned);

        /* Update stats, while entry is still in the cache */
        H5C__UPDATE_STATS_FOR_EVICTION(cache_ptr, entry_ptr, take_ownership)

        /* If the entry's type has a 'notify' callback and the entry is about
         * to be removed from the cache, send a 'before eviction' notice while
         * the entry is still fully integrated in the cache.
         */
        if ( ( entry_ptr->type->notify ) &&
             ( (entry_ptr->type->notify)(H5C_NOTIFY_ACTION_BEFORE_EVICT,
                                         entry_ptr) < 0 ) )

            HGOTO_ERROR(H5E_CACHE, H5E_CANTNOTIFY, FAIL, \
                        "can't notify client about entry to evict")

        /* Update the cache internal data structures as appropriate
         * for a destroy.  Specifically:
         *
         * 1) Delete it from the index
         *
         * 2) Delete it from the skip list if requested.
         *
         * 3) Delete it from the collective read access list.
         *
         * 4) Update the replacement policy for eviction
         *
         * 5) Remove it from the tag list for this object
         *
         * Finally, if the destroy_entry flag is set, discard the
         * entry.
         */
        H5C__DELETE_FROM_INDEX(cache_ptr, entry_ptr, FAIL)

        if ( ( entry_ptr->in_slist ) && ( del_from_slist_on_destroy ) ) {

            H5C__REMOVE_ENTRY_FROM_SLIST(cache_ptr, entry_ptr, during_flush)
        }

#ifdef H5_HAVE_PARALLEL
        /* Check for collective read access flag */
        if ( entry_ptr->coll_access ) {

            entry_ptr->coll_access = FALSE;

            H5C__REMOVE_FROM_COLL_LIST(cache_ptr, entry_ptr, FAIL)

        } /* end if */
#endif /* H5_HAVE_PARALLEL */

        H5C__UPDATE_RP_FOR_EVICTION(cache_ptr, entry_ptr, FAIL)

        /* Remove entry from tag list */
        if ( H5C__untag_entry(cache_ptr, entry_ptr) < 0 )

            HGOTO_ERROR(H5E_CACHE, H5E_CANTREMOVE, FAIL, \
                        "can't remove entry from tag list")

        /* verify that the entry is no longer part of any flush dependencies */
        HDassert(entry_ptr->flush_dep_nparents == 0);
        HDassert(entry_ptr->flush_dep_nchildren == 0);

    } /* end if */
    else {

        HDassert(clear_only || write_entry);
        HDassert(entry_ptr->is_dirty);
        HDassert((!cache_ptr->slist_enabled) || (entry_ptr->in_slist));

        /* We are either doing a flush or a clear.
         *
         * A clear and a flush are the same from the point of
         * view of the replacement policy and the slist.
         * Hence no differentiation between them.
         *
         *                              JRM -- 7/7/07
         */

        H5C__UPDATE_RP_FOR_FLUSH(cache_ptr, entry_ptr, FAIL)

        H5C__REMOVE_ENTRY_FROM_SLIST(cache_ptr, entry_ptr, during_flush)

        /* mark the entry as clean and update the index for
         * entry clean.  Also, call the clear callback
         * if defined.
         */
        entry_ptr->is_dirty = FALSE;

        H5C__UPDATE_INDEX_FOR_ENTRY_CLEAN(cache_ptr, entry_ptr);

        /* Check for entry changing status and do notifications, etc. */
        if ( was_dirty ) {

            /* If the entry's type has a 'notify' callback send a
             * 'entry cleaned' notice now that the entry is fully
             * integrated into the cache.
             */
            if ( ( entry_ptr->type->notify ) &&
                 ( (entry_ptr->type->notify)(H5C_NOTIFY_ACTION_ENTRY_CLEANED,
                                             entry_ptr) < 0 ) )

                HGOTO_ERROR(H5E_CACHE, H5E_CANTNOTIFY, FAIL, \
                         "can't notify client about entry dirty flag cleared")

            /* Propagate the clean flag up the flush dependency chain
             * if appropriate
             */
            if ( entry_ptr->flush_dep_ndirty_children != 0 ) {

                HDassert(entry_ptr->flush_dep_ndirty_children == 0);
            }

            if ( entry_ptr->flush_dep_nparents > 0 ) {

                if ( H5C__mark_flush_dep_clean(entry_ptr) < 0 )

                    HGOTO_ERROR(H5E_CACHE, H5E_CANTMARKCLEAN, FAIL, \
                                "Can't propagate flush dep clean flag")
            }
        } /* end if */
    } /* end else */

    /* reset the flush_in progress flag */
    entry_ptr->flush_in_progress = FALSE;

    /* capture the cache entry address for the log_flush call at the
     * end before the entry_ptr gets freed
     */
    entry_addr = entry_ptr->addr;

    /* Internal cache data structures should now be up to date, and
     * consistent with the status of the entry.
     *
     * Now discard the entry if appropriate.
     */
    if ( destroy ) {

        /* Sanity check */
        HDassert(0 == entry_ptr->flush_dep_nparents);

        /* if both suppress_image_entry_frees and entry_ptr->include_in_image
         * are true, simply set entry_ptr->image_ptr to NULL, as we have
         * another pointer to the buffer in an instance of H5C_image_entry_t
         * in cache_ptr->image_entries.
         *
         * Otherwise, free the buffer if it exists.
         */
        if ( suppress_image_entry_frees && entry_ptr->include_in_image ) {

            entry_ptr->image_ptr = NULL;

        } else if ( entry_ptr->image_ptr != NULL ) {

            entry_ptr->image_ptr = H5MM_xfree(entry_ptr->image_ptr);
        }

        /* If the entry is not a prefetched entry, verify that the flush
         * dependency parents addresses array has been transferred.
         *
         * If the entry is prefetched, the free_isr routine will dispose of
         * the flush dependency parents addresses array if necessary.
         */
        if ( ! entry_ptr->prefetched ) {

            HDassert(0 == entry_ptr->fd_parent_count);
            HDassert(NULL == entry_ptr->fd_parent_addrs);

        } /* end if */

        /* Check whether we should free the space in the file that
         * the entry occupies
         */
        if ( free_file_space ) {

            hsize_t fsf_size;

            /* Sanity checks */
            HDassert(H5F_addr_defined(entry_ptr->addr));
            HDassert(!H5F_IS_TMP_ADDR(f, entry_ptr->addr));
#ifndef NDEBUG
            {
                size_t curr_len;

                /* Get the actual image size for the thing again */
                entry_ptr->type->image_len((void *)entry_ptr, &curr_len);
                HDassert(curr_len == entry_ptr->size);
            }
#endif /* NDEBUG */

            /* If the file space free size callback is defined, use
             * it to get the size of the block of file space to free.
             * Otherwise use entry_ptr->size.
             */
            if ( entry_ptr->type->fsf_size ) {

                if ( (entry_ptr->type->fsf_size)((void *)entry_ptr, &fsf_size)
                      < 0 )

                    HGOTO_ERROR(H5E_CACHE, H5E_CANTFREE, FAIL, \
                                "unable to get file space free size")

            } /* end if */
            else {   /* no file space free size callback -- use entry size */

                fsf_size = entry_ptr->size;
            }

            /* Release the space on disk */
            if ( H5MF_xfree(f, entry_ptr->type->mem_type,
                            entry_ptr->addr, fsf_size) < 0 )

                HGOTO_ERROR(H5E_CACHE, H5E_CANTFREE, FAIL, \
                            "unable to free file space for cache entry")

        } /* end if ( free_file_space ) */

        /* Reset the pointer to the cache the entry is within. -QAK */
        entry_ptr->cache_ptr = NULL;

        /* increment entries_removed_counter and set
         * last_entry_removed_ptr.  As we are likely abuut to
         * free the entry, recall that last_entry_removed_ptr
         * must NEVER be dereferenced.
         *
         * Recall that these fields are maintained to allow functions
         * that perform scans of lists of entries to detect the
         * unexpected removal of entries (via expunge, eviction,
         * or take ownership at present), so that they can re-start
         * their scans if necessary.
         *
         * Also check if the entry we are watching for removal is being
         * removed (usually the 'next' entry for an iteration) and reset
         * it to indicate that it was removed.
         */
        cache_ptr->entries_removed_counter++;
        cache_ptr->last_entry_removed_ptr = entry_ptr;

        if ( entry_ptr == cache_ptr->entry_watched_for_removal ) {

            cache_ptr->entry_watched_for_removal = NULL;
        }

        /* Check for actually destroying the entry in memory */
        /* (As opposed to taking ownership of it) */
        if ( destroy_entry ) {

            if ( entry_ptr->is_dirty ) {

                /* Reset dirty flag */
                entry_ptr->is_dirty = FALSE;

                /* If the entry's type has a 'notify' callback send a
                 * 'entry cleaned' notice now that the entry is fully
                 * integrated into the cache.
                 */
                if ( ( entry_ptr->type->notify ) &&
                     ( (entry_ptr->type->notify)
                           (H5C_NOTIFY_ACTION_ENTRY_CLEANED, entry_ptr) < 0 ) )

                    HGOTO_ERROR(H5E_CACHE, H5E_CANTNOTIFY, FAIL, \
                         "can't notify client about entry dirty flag cleared")

            } /* end if */

            /* we are about to discard the in core representation --
             * set the magic field to bad magic so we can detect a
             * freed entry if we see one.
             */
            entry_ptr->magic = H5C__H5C_CACHE_ENTRY_T_BAD_MAGIC;

            /* verify that the image has been freed */
            HDassert(entry_ptr->image_ptr == NULL);

            if ( entry_ptr->type->free_icr((void *)entry_ptr) < 0 )

                HGOTO_ERROR(H5E_CACHE, H5E_CANTFLUSH, FAIL, \
                            "free_icr callback failed")

        }  /* end if */
        else {

            HDassert(take_ownership);

            /* client is taking ownership of the entry.
             * set bad magic here too so the cache will choke
             * unless the entry is re-inserted properly
             */
            entry_ptr->magic = H5C__H5C_CACHE_ENTRY_T_BAD_MAGIC;

        } /* end else */
    } /* if (destroy) */

    /* Check if we have to update the page buffer with cleared entries
     * so it doesn't go out of date
     */
    if ( update_page_buffer ) {

        /* Sanity check */
        HDassert(!destroy);
        HDassert(entry_ptr->image_ptr);

        if ( ( f->shared->page_buf ) &&
             ( f->shared->page_buf->page_size >= entry_ptr->size ) ) {

            if ( H5PB_update_entry(f->shared->page_buf, entry_ptr->addr,
                                   entry_ptr->size, entry_ptr->image_ptr) > 0 )

                HGOTO_ERROR(H5E_CACHE, H5E_SYSTEM, FAIL, \
                           "Failed to update PB with metadata cache")
        } /* end if */
    } /* end if */

    if ( cache_ptr->log_flush ) {

        if ( (cache_ptr->log_flush)(cache_ptr, entry_addr,
                                    was_dirty, flags) < 0 )

            HGOTO_ERROR(H5E_CACHE, H5E_CANTFLUSH, FAIL, \
                        "log_flush callback failed")

    } /* end if */

done:

    HDassert( ( ret_value != SUCCEED ) || ( destroy_entry ) ||
              ( ! entry_ptr->flush_in_progress ) );

    HDassert( ( ret_value != SUCCEED ) || ( destroy_entry ) ||
              ( take_ownership ) || ( ! entry_ptr->is_dirty ) );

    FUNC_LEAVE_NOAPI(ret_value)

} /* H5C__flush_single_entry() */


/*-------------------------------------------------------------------------
 *
 * Function:    H5C__verify_len_eoa
 *
 * Purpose:     Verify that 'len' does not exceed eoa when 'actual' is
 *              false i.e. 'len" is the initial speculative length from
 *              get_load_size callback with null image pointer.
 *              If exceed, adjust 'len' accordingly.
 *
 *              Verify that 'len' should not exceed eoa when 'actual' is
 *              true i.e. 'len' is the actual length from get_load_size
 *              callback with non-null image pointer.
 *              If exceed, return error.
 *
 * Return:      FAIL if error is detected, SUCCEED otherwise.
 *
 * Programmer:  Vailin Choi
 *              9/6/15
 *
 *-------------------------------------------------------------------------
 */
static herr_t
H5C__verify_len_eoa(H5F_t *f, const H5C_class_t *type, haddr_t addr,
    size_t *len, hbool_t actual)
{
    H5FD_mem_t cooked_type;             /* Modified type, accounting for switching global heaps */
    haddr_t eoa;                    /* End-of-allocation in the file */
    herr_t ret_value = SUCCEED;          /* Return value */

    FUNC_ENTER_STATIC

    /* if type == H5FD_MEM_GHEAP, H5F_block_read() forces
     * type to H5FD_MEM_DRAW via its call to H5F__accum_read().
     * Thus we do the same for purposes of computing the EOA
     * for sanity checks.
     */
    cooked_type = (type->mem_type == H5FD_MEM_GHEAP) ? H5FD_MEM_DRAW : type->mem_type;

    /* Get the file's end-of-allocation value */
    eoa = H5F_get_eoa(f, cooked_type);
    if(!H5F_addr_defined(eoa))
    HGOTO_ERROR(H5E_CACHE, H5E_BADVALUE, FAIL, "invalid EOA address for file")

    /* Check for bad address in general */
    if(H5F_addr_gt(addr, eoa))
    HGOTO_ERROR(H5E_CACHE, H5E_BADVALUE, FAIL, "address of object past end of allocation")

    /* Check if the amount of data to read will be past the EOA */
    if(H5F_addr_gt((addr + *len), eoa)) {
    if(actual)
        HGOTO_ERROR(H5E_CACHE, H5E_BADVALUE, FAIL, "actual len exceeds EOA")
    else
        /* Trim down the length of the metadata */
        *len = (size_t)(eoa - addr);
    } /* end if */

    if(*len <= 0)
    HGOTO_ERROR(H5E_CACHE, H5E_BADVALUE, FAIL, "len not positive after adjustment for EOA")

done:
    FUNC_LEAVE_NOAPI(ret_value)
} /* H5C__verify_len_eoa() */


/*-------------------------------------------------------------------------
 *
 * Function:    H5C__load_entry
 *
 * Purpose:     Attempt to load the entry at the specified disk address
 *              and with the specified type into memory.  If successful.
 *              return the in memory address of the entry.  Return NULL
 *              on failure.
 *
 *              Note that this function simply loads the entry into
 *              core.  It does not insert it into the cache.
 *
 * Return:      Non-NULL on success / NULL on failure.
 *
 * Programmer:  John Mainzer, 5/18/04
 *
 *-------------------------------------------------------------------------
 */
static void *
H5C__load_entry(H5F_t *              f,
#ifdef H5_HAVE_PARALLEL
                hbool_t             coll_access,
#endif /* H5_HAVE_PARALLEL */
                const H5C_class_t * type,
                haddr_t             addr,
                void *              udata)
{
    hbool_t     dirty = FALSE;          /* Flag indicating whether thing was dirtied during deserialize */
    uint8_t *   image = NULL;           /* Buffer for disk image                    */
    void *      thing = NULL;           /* Pointer to thing loaded                  */
    H5C_cache_entry_t *entry = NULL;    /* Alias for thing loaded, as cache entry   */
    size_t      len;                    /* Size of image in file                    */
#ifdef H5_HAVE_PARALLEL
    int         mpi_rank = 0;           /* MPI process rank                         */
    MPI_Comm    comm = MPI_COMM_NULL;   /* File MPI Communicator                    */
    int         mpi_code;               /* MPI error code                           */
#endif /* H5_HAVE_PARALLEL */
    void *      ret_value = NULL;       /* Return value                             */

    FUNC_ENTER_STATIC

    /* Sanity checks */
    HDassert(f);
    HDassert(f->shared);
    HDassert(f->shared->cache);
    HDassert(type);
    HDassert(H5F_addr_defined(addr));
    HDassert(type->get_initial_load_size);
    if(type->flags & H5C__CLASS_SPECULATIVE_LOAD_FLAG)
        HDassert(type->get_final_load_size);
    else
        HDassert(NULL == type->get_final_load_size);
    HDassert(type->deserialize);

    /* Can't see how skip reads could be usefully combined with
     * the speculative read flag.  Hence disallow.
     */
    HDassert(!((type->flags & H5C__CLASS_SKIP_READS) &&
               (type->flags & H5C__CLASS_SPECULATIVE_LOAD_FLAG)));

    /* Call the get_initial_load_size callback, to retrieve the initial size of image */
    if(type->get_initial_load_size(udata, &len) < 0)
        HGOTO_ERROR(H5E_CACHE, H5E_CANTGET, NULL, "can't retrieve image size")
    HDassert(len > 0);

    /* Check for possible speculative read off the end of the file */
    if(type->flags & H5C__CLASS_SPECULATIVE_LOAD_FLAG)
        if(H5C__verify_len_eoa(f, type, addr, &len, FALSE) < 0)
            HGOTO_ERROR(H5E_CACHE, H5E_BADVALUE, NULL, "invalid len with respect to EOA")

    /* Allocate the buffer for reading the on-disk entry image */
    if(NULL == (image = (uint8_t *)H5MM_malloc(len + H5C_IMAGE_EXTRA_SPACE)))
        HGOTO_ERROR(H5E_CACHE, H5E_CANTALLOC, NULL, "memory allocation failed for on disk image buffer")
#if H5C_DO_MEMORY_SANITY_CHECKS
    H5MM_memcpy(image + len, H5C_IMAGE_SANITY_VALUE, H5C_IMAGE_EXTRA_SPACE);
#endif /* H5C_DO_MEMORY_SANITY_CHECKS */

#ifdef H5_HAVE_PARALLEL
    if(H5F_HAS_FEATURE(f, H5FD_FEAT_HAS_MPI)) {
        if((mpi_rank = H5F_mpi_get_rank(f)) < 0)
            HGOTO_ERROR(H5E_FILE, H5E_CANTGET, NULL, "Can't get MPI rank")
        if((comm = H5F_mpi_get_comm(f)) == MPI_COMM_NULL)
            HGOTO_ERROR(H5E_FILE, H5E_CANTGET, NULL, "get_comm request failed")
    } /* end if */
#endif /* H5_HAVE_PARALLEL */

    /* Get the on-disk entry image */
    if(0 == (type->flags & H5C__CLASS_SKIP_READS)) {
        unsigned tries, max_tries;      /* The # of read attempts               */
        unsigned retries;               /* The # of retries                     */
        htri_t chk_ret;                 /* return from verify_chksum callback   */
        size_t actual_len = len;        /* The actual length, after speculative reads have been resolved */
        uint64_t nanosec = 1;           /* # of nanoseconds to sleep between retries */
        void *new_image;                /* Pointer to image                     */
        hbool_t len_changed = TRUE;     /* Whether to re-check speculative entries */

        /* Get the # of read attempts */
        max_tries = tries = H5F_GET_READ_ATTEMPTS(f);

        /*
         * This do/while loop performs the following till the metadata checksum
         * is correct or the file's number of allowed read attempts are reached.
         *   --read the metadata
         *   --determine the actual size of the metadata
         *   --perform checksum verification
         */
        do {
            if(actual_len != len) {
                if(NULL == (new_image = H5MM_realloc(image, len + H5C_IMAGE_EXTRA_SPACE)))
                    HGOTO_ERROR(H5E_CACHE, H5E_CANTALLOC, NULL, "image null after H5MM_realloc()")
                image = (uint8_t *)new_image;
#if H5C_DO_MEMORY_SANITY_CHECKS
                H5MM_memcpy(image + len, H5C_IMAGE_SANITY_VALUE, H5C_IMAGE_EXTRA_SPACE);
#endif /* H5C_DO_MEMORY_SANITY_CHECKS */
            } /* end if */

#ifdef H5_HAVE_PARALLEL
            if(!coll_access || 0 == mpi_rank) {
#endif /* H5_HAVE_PARALLEL */
                if(H5F_block_read(f, type->mem_type, addr, len, image) < 0)
                    HGOTO_ERROR(H5E_CACHE, H5E_READERROR, NULL, "Can't read image*")
#ifdef H5_HAVE_PARALLEL
            } /* end if */
            /* if the collective metadata read optimization is turned on,
             * bcast the metadata read from process 0 to all ranks in the file
             * communicator
             */
            if(coll_access) {
                int buf_size;

                H5_CHECKED_ASSIGN(buf_size, int, len, size_t);
                if(MPI_SUCCESS != (mpi_code = MPI_Bcast(image, buf_size, MPI_BYTE, 0, comm)))
                    HMPI_GOTO_ERROR(NULL, "MPI_Bcast failed", mpi_code)
            } /* end if */
#endif /* H5_HAVE_PARALLEL */

            /* If the entry could be read speculatively and the length is still
             *  changing, check for updating the actual size
             */
            if((type->flags & H5C__CLASS_SPECULATIVE_LOAD_FLAG) && len_changed) {
                /* Retrieve the actual length */
                actual_len = len;
                if(type->get_final_load_size(image, len, udata, &actual_len) < 0)
                    continue;   /* Transfer control to while() and count towards retries */

                /* Check for the length changing */
                if(actual_len != len) {
                    /* Verify that the length isn't past the EOA for the file */
                    if(H5C__verify_len_eoa(f, type, addr, &actual_len, TRUE) < 0)
                        HGOTO_ERROR(H5E_CACHE, H5E_BADVALUE, NULL, "actual_len exceeds EOA")

                    /* Expand buffer to new size */
                    if(NULL == (new_image = H5MM_realloc(image, actual_len + H5C_IMAGE_EXTRA_SPACE)))
                        HGOTO_ERROR(H5E_CACHE, H5E_CANTALLOC, NULL, "image null after H5MM_realloc()")
                    image = (uint8_t *)new_image;
#if H5C_DO_MEMORY_SANITY_CHECKS
                    H5MM_memcpy(image + actual_len, H5C_IMAGE_SANITY_VALUE, H5C_IMAGE_EXTRA_SPACE);
#endif /* H5C_DO_MEMORY_SANITY_CHECKS */

                    if(actual_len > len) {
#ifdef H5_HAVE_PARALLEL
                        if(!coll_access || 0 == mpi_rank) {
#endif /* H5_HAVE_PARALLEL */
                            /* If the thing's image needs to be bigger for a speculatively
                             * loaded thing, go get the on-disk image again (the extra portion).
                             */
                            if(H5F_block_read(f, type->mem_type, addr + len, actual_len - len, image + len) < 0)
                                HGOTO_ERROR(H5E_CACHE, H5E_CANTLOAD, NULL, "can't read image")
#ifdef H5_HAVE_PARALLEL
                        }
                        /* If the collective metadata read optimization is turned on,
                         * Bcast the metadata read from process 0 to all ranks in the file
                         * communicator */
                        if(coll_access) {
                            int buf_size;

                            H5_CHECKED_ASSIGN(buf_size, int, actual_len - len, size_t);
                            if(MPI_SUCCESS != (mpi_code = MPI_Bcast(image + len, buf_size, MPI_BYTE, 0, comm)))
                                HMPI_GOTO_ERROR(NULL, "MPI_Bcast failed", mpi_code)
                        } /* end if */
#endif /* H5_HAVE_PARALLEL */
                    } /* end if */
                } /* end if (actual_len != len) */
                else {
                    /* The length has stabilized */
                    len_changed = FALSE;

                    /* Set the final length */
                    len = actual_len;
                } /* else */
            } /* end if */

            /* If there's no way to verify the checksum for a piece of metadata
             * (usually because there's no checksum in the file), leave now
             */
            if(type->verify_chksum == NULL)
                break;

            /* Verify the checksum for the metadata image */
            if((chk_ret = type->verify_chksum(image, actual_len, udata)) < 0)
                HGOTO_ERROR(H5E_CACHE, H5E_CANTGET, NULL, "failure from verify_chksum callback")
            if(chk_ret == TRUE)
                break;

            /* Sleep for some time */
            H5_nanosleep(nanosec);
            nanosec *= 2;               /* Double the sleep time next time */
        } while(--tries);

        /* Check for too many tries */
        if(tries == 0)
            HGOTO_ERROR(H5E_CACHE, H5E_READERROR, NULL, "incorrect metadatda checksum after all read attempts")

        /* Calculate and track the # of retries */
        retries = max_tries - tries;
        if(retries)     /* Does not track 0 retry */
            if(H5F_track_metadata_read_retries(f, (unsigned)type->mem_type, retries) < 0)
                HGOTO_ERROR(H5E_CACHE, H5E_BADVALUE, NULL, "cannot track read tries = %u ", retries)

        /* Set the final length (in case it wasn't set earlier) */
        len = actual_len;
    } /* end if !H5C__CLASS_SKIP_READS */

    /* Deserialize the on-disk image into the native memory form */
    if(NULL == (thing = type->deserialize(image, len, udata, &dirty)))
        HGOTO_ERROR(H5E_CACHE, H5E_CANTLOAD, NULL, "Can't deserialize image")

    entry = (H5C_cache_entry_t *)thing;

    /* In general, an entry should be clean just after it is loaded.
     *
     * However, when this code is used in the metadata cache, it is
     * possible that object headers will be dirty at this point, as
     * the deserialize function will alter object headers if necessary to
     * fix an old bug.
     *
     * In the following assert:
     *
     *     HDassert( ( dirty == FALSE ) || ( type->id == 5 || type->id == 6 ) );
     *
     * note that type ids 5 & 6 are associated with object headers in the
     * metadata cache.
     *
     * When we get to using H5C for other purposes, we may wish to
     * tighten up the assert so that the loophole only applies to the
     * metadata cache.
     */

    HDassert( ( dirty == FALSE ) || ( type->id == 5 || type->id == 6) );

    entry->magic                        = H5C__H5C_CACHE_ENTRY_T_MAGIC;
    entry->cache_ptr                    = f->shared->cache;
    entry->addr                         = addr;
    entry->size                         = len;
    HDassert(entry->size < H5C_MAX_ENTRY_SIZE);
    entry->image_ptr                    = image;
    entry->image_up_to_date             = !dirty;
    entry->type                         = type;
    entry->is_dirty                        = dirty;
    entry->dirtied                      = FALSE;
    entry->is_protected                 = FALSE;
    entry->is_read_only                 = FALSE;
    entry->ro_ref_count                 = 0;
    entry->is_pinned                    = FALSE;
    entry->in_slist                     = FALSE;
    entry->flush_marker                 = FALSE;
#ifdef H5_HAVE_PARALLEL
    entry->clear_on_unprotect           = FALSE;
    entry->flush_immediately            = FALSE;
    entry->coll_access                  = coll_access;
#endif /* H5_HAVE_PARALLEL */
    entry->flush_in_progress            = FALSE;
    entry->destroy_in_progress          = FALSE;

    entry->ring                         = H5C_RING_UNDEFINED;

    /* Initialize flush dependency fields */
    entry->flush_dep_parent             = NULL;
    entry->flush_dep_nparents           = 0;
    entry->flush_dep_parent_nalloc      = 0;
    entry->flush_dep_nchildren          = 0;
    entry->flush_dep_ndirty_children    = 0;
    entry->flush_dep_nunser_children    = 0;
    entry->ht_next                      = NULL;
    entry->ht_prev                      = NULL;
    entry->il_next                      = NULL;
    entry->il_prev                         = NULL;

    entry->next                         = NULL;
    entry->prev                         = NULL;

#if H5C_MAINTAIN_CLEAN_AND_DIRTY_LRU_LISTS
    entry->aux_next                     = NULL;
    entry->aux_prev                     = NULL;
#endif /* H5C_MAINTAIN_CLEAN_AND_DIRTY_LRU_LISTS */

#ifdef H5_HAVE_PARALLEL
    entry->coll_next                    = NULL;
    entry->coll_prev                    = NULL;
#endif /* H5_HAVE_PARALLEL */

    /* initialize cache image related fields */
    entry->include_in_image             = FALSE;
    entry->lru_rank                     = 0;
    entry->image_dirty                  = FALSE;
    entry->fd_parent_count              = 0;
    entry->fd_parent_addrs              = NULL;
    entry->fd_child_count               = 0;
    entry->fd_dirty_child_count         = 0;
    entry->image_fd_height              = 0;
    entry->prefetched                   = FALSE;
    entry->prefetch_type_id             = 0;
    entry->age                          = 0;
    entry->prefetched_dirty             = FALSE;
#ifndef NDEBUG  /* debugging field */
    entry->serialization_count          = 0;
#endif /* NDEBUG */

    entry->tl_next  = NULL;
    entry->tl_prev  = NULL;
    entry->tag_info = NULL;

    H5C__RESET_CACHE_ENTRY_STATS(entry);

    ret_value = thing;

done:
    /* Cleanup on error */
    if(NULL == ret_value) {
        /* Release resources */
        if(thing && type->free_icr(thing) < 0)
            HDONE_ERROR(H5E_CACHE, H5E_CANTFLUSH, NULL, "free_icr callback failed")
        if(image)
            image = (uint8_t *)H5MM_xfree(image);
    } /* end if */

    FUNC_LEAVE_NOAPI(ret_value)
} /* H5C__load_entry() */


/*-------------------------------------------------------------------------
 *
 * Function:    H5C__make_space_in_cache
 *
 * Purpose:     Attempt to evict cache entries until the index_size
 *        is at least needed_space below max_cache_size.
 *
 *        In passing, also attempt to bring cLRU_list_size to a
 *        value greater than min_clean_size.
 *
 *        Depending on circumstances, both of these goals may
 *        be impossible, as in parallel mode, we must avoid generating
 *        a write as part of a read (to avoid deadlock in collective
 *        I/O), and in all cases, it is possible (though hopefully
 *        highly unlikely) that the protected list may exceed the
 *        maximum size of the cache.
 *
 *        Thus the function simply does its best, returning success
 *        unless an error is encountered.
 *
 *        Observe that this function cannot occasion a read.
 *
 * Return:      Non-negative on success/Negative on failure.
 *
 * Programmer:  John Mainzer, 5/14/04
 *
 *-------------------------------------------------------------------------
 */
herr_t
H5C__make_space_in_cache(H5F_t *f, size_t space_needed, hbool_t    write_permitted)
{
    H5C_t *        cache_ptr = f->shared->cache;
#if H5C_COLLECT_CACHE_STATS
    int32_t             clean_entries_skipped = 0;
    int32_t             dirty_pf_entries_skipped = 0;
    int32_t             total_entries_scanned = 0;
#endif /* H5C_COLLECT_CACHE_STATS */
    uint32_t        entries_examined = 0;
    uint32_t        initial_list_len;
    size_t        empty_space;
    hbool_t             reentrant_call = FALSE;
    hbool_t        prev_is_dirty = FALSE;
    hbool_t             didnt_flush_entry = FALSE;
    hbool_t        restart_scan;
    H5C_cache_entry_t *    entry_ptr;
    H5C_cache_entry_t *    prev_ptr;
    H5C_cache_entry_t *    next_ptr;
    uint32_t         num_corked_entries = 0;
    herr_t        ret_value = SUCCEED;      /* Return value */

    FUNC_ENTER_PACKAGE

    /* Sanity checks */
    HDassert(f);
    HDassert(cache_ptr);
    HDassert(cache_ptr->magic == H5C__H5C_T_MAGIC);
    HDassert(cache_ptr->index_size == (cache_ptr->clean_index_size + cache_ptr->dirty_index_size));

    /* check to see if cache_ptr->msic_in_progress is TRUE.  If it, this
     * is a re-entrant call via a client callback called in the make
     * space in cache process.  To avoid an infinite recursion, set
     * reentrant_call to TRUE, and goto done.
     */
    if(cache_ptr->msic_in_progress) {
        reentrant_call = TRUE;
        HGOTO_DONE(SUCCEED);
    } /* end if */

    cache_ptr->msic_in_progress = TRUE;

    if ( write_permitted ) {
        restart_scan = FALSE;
        initial_list_len = cache_ptr->LRU_list_len;
        entry_ptr = cache_ptr->LRU_tail_ptr;

    if(cache_ptr->index_size >= cache_ptr->max_cache_size)
    empty_space = 0;
    else
    empty_space = cache_ptr->max_cache_size - cache_ptr->index_size;

        while ( ( ( (cache_ptr->index_size + space_needed)
                    >
                    cache_ptr->max_cache_size
                  )
        ||
        (
            ( empty_space + cache_ptr->clean_index_size )
            <
            ( cache_ptr->min_clean_size )
                  )
        )
                &&
                ( entries_examined <= (2 * initial_list_len) )
                &&
                ( entry_ptr != NULL )
              )
        {
        HDassert(entry_ptr->magic == H5C__H5C_CACHE_ENTRY_T_MAGIC);
            HDassert( !(entry_ptr->is_protected) );
            HDassert( ! (entry_ptr->is_read_only) );
            HDassert( (entry_ptr->ro_ref_count) == 0 );

        next_ptr = entry_ptr->next;
            prev_ptr = entry_ptr->prev;

        if(prev_ptr != NULL)
        prev_is_dirty = prev_ptr->is_dirty;

        if(entry_ptr->is_dirty &&
                    (entry_ptr->tag_info && entry_ptr->tag_info->corked)) {

                /* Skip "dirty" corked entries.  */
        ++num_corked_entries;
                didnt_flush_entry = TRUE;

        } else if ( ( (entry_ptr->type)->id != H5AC_EPOCH_MARKER_ID ) &&
                        ( ! entry_ptr->flush_in_progress ) &&
                        ( ! entry_ptr->prefetched_dirty ) ) {

                didnt_flush_entry = FALSE;

                if ( entry_ptr->is_dirty ) {

#if H5C_COLLECT_CACHE_STATS
                    if ( (cache_ptr->index_size + space_needed)
                           >
                          cache_ptr->max_cache_size ) {

                        cache_ptr->entries_scanned_to_make_space++;
                    }
#endif /* H5C_COLLECT_CACHE_STATS */

                    /* reset entries_removed_counter and
                     * last_entry_removed_ptr prior to the call to
                     * H5C__flush_single_entry() so that we can spot
                     * unexpected removals of entries from the cache,
                     * and set the restart_scan flag if proceeding
                     * would be likely to cause us to scan an entry
                     * that is no longer in the cache.
                     */
                    cache_ptr->entries_removed_counter = 0;
                    cache_ptr->last_entry_removed_ptr  = NULL;

                    if(H5C__flush_single_entry(f, entry_ptr, H5C__NO_FLAGS_SET) < 0)
                        HGOTO_ERROR(H5E_CACHE, H5E_CANTFLUSH, FAIL, "unable to flush entry")

            if ( ( cache_ptr->entries_removed_counter > 1 ) ||
                         ( cache_ptr->last_entry_removed_ptr == prev_ptr ) )

                        restart_scan = TRUE;

                } else if ( (cache_ptr->index_size + space_needed) > cache_ptr->max_cache_size
#ifdef H5_HAVE_PARALLEL
                            && !(entry_ptr->coll_access)
#endif /* H5_HAVE_PARALLEL */
                            ) {
#if H5C_COLLECT_CACHE_STATS
                    cache_ptr->entries_scanned_to_make_space++;
#endif /* H5C_COLLECT_CACHE_STATS */

                    if(H5C__flush_single_entry(f, entry_ptr, H5C__FLUSH_INVALIDATE_FLAG | H5C__DEL_FROM_SLIST_ON_DESTROY_FLAG) < 0)
                        HGOTO_ERROR(H5E_CACHE, H5E_CANTFLUSH, FAIL, "unable to flush entry")
                } else {
                    /* We have enough space so don't flush clean entry. */
#if H5C_COLLECT_CACHE_STATS
                    clean_entries_skipped++;
#endif /* H5C_COLLECT_CACHE_STATS */
                    didnt_flush_entry = TRUE;
                }

#if H5C_COLLECT_CACHE_STATS
                total_entries_scanned++;
#endif /* H5C_COLLECT_CACHE_STATS */

            } else {

                /* Skip epoch markers, entries that are in the process
                 * of being flushed, and entries marked as prefetched_dirty
                 * (occurs in the R/O case only).
                 */
                didnt_flush_entry = TRUE;

#if H5C_COLLECT_CACHE_STATS
                if(entry_ptr->prefetched_dirty)
                    dirty_pf_entries_skipped++;
#endif /* H5C_COLLECT_CACHE_STATS */
            }

        if ( prev_ptr != NULL ) {

        if ( didnt_flush_entry ) {

                    /* epoch markers don't get flushed, and we don't touch
                     * entries that are in the process of being flushed.
                     * Hence no need for sanity checks, as we haven't
                     * flushed anything.  Thus just set entry_ptr to prev_ptr
                     * and go on.
                     */
                    entry_ptr = prev_ptr;

        } else if ( ( restart_scan )
                            ||
                            ( prev_ptr->is_dirty != prev_is_dirty )
                    ||
                    ( prev_ptr->next != next_ptr )
                    ||
                    ( prev_ptr->is_protected )
                    ||
                    ( prev_ptr->is_pinned ) ) {

            /* something has happened to the LRU -- start over
            * from the tail.
            */
                    restart_scan = FALSE;
                entry_ptr = cache_ptr->LRU_tail_ptr;
            H5C__UPDATE_STATS_FOR_LRU_SCAN_RESTART(cache_ptr)

        } else {

            entry_ptr = prev_ptr;

        }
        } else {

        entry_ptr = NULL;

        }

        entries_examined++;

        if ( cache_ptr->index_size >= cache_ptr->max_cache_size ) {

        empty_space = 0;

        } else {

        empty_space = cache_ptr->max_cache_size - cache_ptr->index_size;

        }

        HDassert( cache_ptr->index_size ==
                (cache_ptr->clean_index_size +
            cache_ptr->dirty_index_size) );

    }

#if H5C_COLLECT_CACHE_STATS
        cache_ptr->calls_to_msic++;

        cache_ptr->total_entries_skipped_in_msic += clean_entries_skipped;
        cache_ptr->total_dirty_pf_entries_skipped_in_msic += dirty_pf_entries_skipped;
        cache_ptr->total_entries_scanned_in_msic += total_entries_scanned;

        if ( clean_entries_skipped > cache_ptr->max_entries_skipped_in_msic ) {

            cache_ptr->max_entries_skipped_in_msic = clean_entries_skipped;
        }

        if(dirty_pf_entries_skipped > cache_ptr->max_dirty_pf_entries_skipped_in_msic)
            cache_ptr->max_dirty_pf_entries_skipped_in_msic = dirty_pf_entries_skipped;

        if ( total_entries_scanned > cache_ptr->max_entries_scanned_in_msic ) {

            cache_ptr->max_entries_scanned_in_msic = total_entries_scanned;
        }
#endif /* H5C_COLLECT_CACHE_STATS */


    /* NEED: work on a better assert for corked entries */
    HDassert( ( entries_examined > (2 * initial_list_len) ) ||
        ( (cache_ptr->pl_size + cache_ptr->pel_size + cache_ptr->min_clean_size) >
            cache_ptr->max_cache_size ) ||
        ( ( cache_ptr->clean_index_size + empty_space )
            >= cache_ptr->min_clean_size ) ||
        ( ( num_corked_entries )));
#if H5C_MAINTAIN_CLEAN_AND_DIRTY_LRU_LISTS

        HDassert( ( entries_examined > (2 * initial_list_len) ) ||
        ( cache_ptr->cLRU_list_size <= cache_ptr->clean_index_size ) );
        HDassert( ( entries_examined > (2 * initial_list_len) ) ||
        ( cache_ptr->dLRU_list_size <= cache_ptr->dirty_index_size ) );

#endif /* H5C_MAINTAIN_CLEAN_AND_DIRTY_LRU_LISTS */

    } else {

        HDassert( H5C_MAINTAIN_CLEAN_AND_DIRTY_LRU_LISTS );

#if H5C_MAINTAIN_CLEAN_AND_DIRTY_LRU_LISTS
        initial_list_len = cache_ptr->cLRU_list_len;
        entry_ptr = cache_ptr->cLRU_tail_ptr;

        while ( ( (cache_ptr->index_size + space_needed)
                  >
                  cache_ptr->max_cache_size
                )
                &&
                ( entries_examined <= initial_list_len )
                &&
                ( entry_ptr != NULL )
              )
        {
            HDassert( ! (entry_ptr->is_protected) );
            HDassert( ! (entry_ptr->is_read_only) );
            HDassert( (entry_ptr->ro_ref_count) == 0 );
            HDassert( ! (entry_ptr->is_dirty) );

            prev_ptr = entry_ptr->aux_prev;

            if ( ( !(entry_ptr->prefetched_dirty) )
#ifdef H5_HAVE_PARALLEL
                 && ( ! (entry_ptr->coll_access) )
#endif /* H5_HAVE_PARALLEL */
               ) {
                if(H5C__flush_single_entry(f, entry_ptr,
                        H5C__FLUSH_INVALIDATE_FLAG | H5C__DEL_FROM_SLIST_ON_DESTROY_FLAG) < 0)
                    HGOTO_ERROR(H5E_CACHE, H5E_CANTFLUSH, FAIL, "unable to flush entry")

            } /* end if */

        /* we are scanning the clean LRU, so the serialize function
        * will not be called on any entry -- thus there is no
        * concern about the list being modified out from under
        * this function.
        */

            entry_ptr = prev_ptr;
        entries_examined++;
        }
#endif /* H5C_MAINTAIN_CLEAN_AND_DIRTY_LRU_LISTS */
    }

done:
    /* Sanity checks */
    HDassert(cache_ptr->msic_in_progress);
    if(!reentrant_call)
        cache_ptr->msic_in_progress = FALSE;
    HDassert((!reentrant_call) || (cache_ptr->msic_in_progress));

    FUNC_LEAVE_NOAPI(ret_value)
} /* H5C__make_space_in_cache() */


/*-------------------------------------------------------------------------
 *
 * Function:    H5C__validate_lru_list
 *
 * Purpose:     Debugging function that scans the LRU list for errors.
 *
 *        If an error is detected, the function generates a
 *        diagnostic and returns FAIL.  If no error is detected,
 *        the function returns SUCCEED.
 *
 * Return:      FAIL if error is detected, SUCCEED otherwise.
 *
 * Programmer:  John Mainzer, 7/14/05
 *
 *-------------------------------------------------------------------------
 */
#if H5C_DO_EXTREME_SANITY_CHECKS
static herr_t
H5C__validate_lru_list(H5C_t * cache_ptr)
{
    int32_t             len = 0;
    size_t              size = 0;
    H5C_cache_entry_t *    entry_ptr = NULL;
    herr_t        ret_value = SUCCEED;      /* Return value */

    FUNC_ENTER_STATIC

    HDassert(cache_ptr);
    HDassert(cache_ptr->magic == H5C__H5C_T_MAGIC);

    if(((cache_ptr->LRU_head_ptr == NULL) || (cache_ptr->LRU_tail_ptr == NULL))
            && (cache_ptr->LRU_head_ptr != cache_ptr->LRU_tail_ptr))
        HGOTO_ERROR(H5E_CACHE, H5E_SYSTEM, FAIL, "Check 1 failed")

    if(cache_ptr->LRU_list_len < 0)
        HGOTO_ERROR(H5E_CACHE, H5E_SYSTEM, FAIL, "Check 2 failed")

    if((cache_ptr->LRU_list_len == 1) &&
            ((cache_ptr->LRU_head_ptr != cache_ptr->LRU_tail_ptr) ||
            (cache_ptr->LRU_head_ptr == NULL) || (cache_ptr->LRU_head_ptr->size != cache_ptr->LRU_list_size)))
        HGOTO_ERROR(H5E_CACHE, H5E_SYSTEM, FAIL, "Check 3 failed")

    if((cache_ptr->LRU_list_len >= 1) &&
            ((cache_ptr->LRU_head_ptr == NULL) || (cache_ptr->LRU_head_ptr->prev != NULL)
            || (cache_ptr->LRU_tail_ptr == NULL) || (cache_ptr->LRU_tail_ptr->next != NULL)))
        HGOTO_ERROR(H5E_CACHE, H5E_SYSTEM, FAIL, "Check 4 failed")

    entry_ptr = cache_ptr->LRU_head_ptr;
    while(entry_ptr != NULL) {
        if((entry_ptr != cache_ptr->LRU_head_ptr) &&
             ((entry_ptr->prev == NULL) || (entry_ptr->prev->next != entry_ptr)))
            HGOTO_ERROR(H5E_CACHE, H5E_SYSTEM, FAIL, "Check 5 failed")

        if((entry_ptr != cache_ptr->LRU_tail_ptr) &&
             ((entry_ptr->next == NULL) || (entry_ptr->next->prev != entry_ptr)))
            HGOTO_ERROR(H5E_CACHE, H5E_SYSTEM, FAIL, "Check 6 failed")

        if((entry_ptr->is_pinned) ||
             (entry_ptr->pinned_from_client) || (entry_ptr->pinned_from_cache))
            HGOTO_ERROR(H5E_CACHE, H5E_SYSTEM, FAIL, "Check 7 failed")

        len++;
        size += entry_ptr->size;
        entry_ptr = entry_ptr->next;
    }

    if((cache_ptr->LRU_list_len != len) || (cache_ptr->LRU_list_size != size))
        HGOTO_ERROR(H5E_CACHE, H5E_SYSTEM, FAIL, "Check 8 failed")

done:
    if(ret_value != SUCCEED)
        HDassert(0);

    FUNC_LEAVE_NOAPI(ret_value)
} /* H5C__validate_lru_list() */
#endif /* H5C_DO_EXTREME_SANITY_CHECKS */


/*-------------------------------------------------------------------------
 *
 * Function:    H5C__validate_pinned_entry_list
 *
 * Purpose:     Debugging function that scans the pinned entry list for
 *              errors.
 *
 *        If an error is detected, the function generates a
 *        diagnostic and returns FAIL.  If no error is detected,
 *        the function returns SUCCEED.
 *
 * Return:      FAIL if error is detected, SUCCEED otherwise.
 *
 * Programmer:  John Mainzer, 4/25/14
 *
 *-------------------------------------------------------------------------
 */
#if H5C_DO_EXTREME_SANITY_CHECKS
static herr_t
H5C__validate_pinned_entry_list(H5C_t * cache_ptr)
{
    int32_t             len = 0;
    size_t              size = 0;
    H5C_cache_entry_t *    entry_ptr = NULL;
    herr_t        ret_value = SUCCEED;      /* Return value */

    FUNC_ENTER_STATIC

    HDassert(cache_ptr);
    HDassert(cache_ptr->magic == H5C__H5C_T_MAGIC);

    if(((cache_ptr->pel_head_ptr == NULL) || (cache_ptr->pel_tail_ptr == NULL))
            && (cache_ptr->pel_head_ptr != cache_ptr->pel_tail_ptr))
        HGOTO_ERROR(H5E_CACHE, H5E_SYSTEM, FAIL, "Check 1 failed")

    if(cache_ptr->pel_len < 0)
        HGOTO_ERROR(H5E_CACHE, H5E_SYSTEM, FAIL, "Check 2 failed")

    if((cache_ptr->pel_len == 1) &&
            ((cache_ptr->pel_head_ptr != cache_ptr->pel_tail_ptr) ||
                (cache_ptr->pel_head_ptr == NULL) ||
                (cache_ptr->pel_head_ptr->size != cache_ptr->pel_size)))
        HGOTO_ERROR(H5E_CACHE, H5E_SYSTEM, FAIL, "Check 3 failed")

    if((cache_ptr->pel_len >= 1) &&
            ((cache_ptr->pel_head_ptr == NULL) ||
                (cache_ptr->pel_head_ptr->prev != NULL) ||
                (cache_ptr->pel_tail_ptr == NULL) ||
                (cache_ptr->pel_tail_ptr->next != NULL)))
        HGOTO_ERROR(H5E_CACHE, H5E_SYSTEM, FAIL, "Check 4 failed")

    entry_ptr = cache_ptr->pel_head_ptr;
    while(entry_ptr != NULL) {
        if((entry_ptr != cache_ptr->pel_head_ptr) &&
                ((entry_ptr->prev == NULL) || (entry_ptr->prev->next != entry_ptr)))
            HGOTO_ERROR(H5E_CACHE, H5E_SYSTEM, FAIL, "Check 5 failed")

        if((entry_ptr != cache_ptr->pel_tail_ptr) &&
                ((entry_ptr->next == NULL) || (entry_ptr->next->prev != entry_ptr)))
            HGOTO_ERROR(H5E_CACHE, H5E_SYSTEM, FAIL, "Check 6 failed")

        if(!entry_ptr->is_pinned)
            HGOTO_ERROR(H5E_CACHE, H5E_SYSTEM, FAIL, "Check 7 failed")

        if(!(entry_ptr->pinned_from_client || entry_ptr->pinned_from_cache))
            HGOTO_ERROR(H5E_CACHE, H5E_SYSTEM, FAIL, "Check 8 failed")

        len++;
        size += entry_ptr->size;
        entry_ptr = entry_ptr->next;
    }

    if((cache_ptr->pel_len != len) || (cache_ptr->pel_size != size))
        HGOTO_ERROR(H5E_CACHE, H5E_SYSTEM, FAIL, "Check 9 failed")

done:
    if(ret_value != SUCCEED)
        HDassert(0);

    FUNC_LEAVE_NOAPI(ret_value)
} /* H5C__validate_pinned_entry_list() */
#endif /* H5C_DO_EXTREME_SANITY_CHECKS */


/*-------------------------------------------------------------------------
 *
 * Function:    H5C__validate_protected_entry_list
 *
 * Purpose:     Debugging function that scans the protected entry list for
 *              errors.
 *
 *        If an error is detected, the function generates a
 *        diagnostic and returns FAIL.  If no error is detected,
 *        the function returns SUCCEED.
 *
 * Return:      FAIL if error is detected, SUCCEED otherwise.
 *
 * Programmer:  John Mainzer, 4/25/14
 *
 *-------------------------------------------------------------------------
 */
#if H5C_DO_EXTREME_SANITY_CHECKS
static herr_t
H5C__validate_protected_entry_list(H5C_t * cache_ptr)
{
    int32_t             len = 0;
    size_t              size = 0;
    H5C_cache_entry_t *    entry_ptr = NULL;
    herr_t        ret_value = SUCCEED;      /* Return value */

    FUNC_ENTER_STATIC

    HDassert(cache_ptr);
    HDassert(cache_ptr->magic == H5C__H5C_T_MAGIC);

    if(((cache_ptr->pl_head_ptr == NULL) || (cache_ptr->pl_tail_ptr == NULL))
             && (cache_ptr->pl_head_ptr != cache_ptr->pl_tail_ptr))
        HGOTO_ERROR(H5E_CACHE, H5E_SYSTEM, FAIL, "Check 1 failed")

    if(cache_ptr->pl_len < 0)
        HGOTO_ERROR(H5E_CACHE, H5E_SYSTEM, FAIL, "Check 2 failed")

    if((cache_ptr->pl_len == 1) &&
            ((cache_ptr->pl_head_ptr != cache_ptr->pl_tail_ptr) ||
                (cache_ptr->pl_head_ptr == NULL) ||
                (cache_ptr->pl_head_ptr->size != cache_ptr->pl_size)))
        HGOTO_ERROR(H5E_CACHE, H5E_SYSTEM, FAIL, "Check 3 failed")

    if((cache_ptr->pl_len >= 1) &&
            ((cache_ptr->pl_head_ptr == NULL) ||
                (cache_ptr->pl_head_ptr->prev != NULL) ||
                (cache_ptr->pl_tail_ptr == NULL) ||
                (cache_ptr->pl_tail_ptr->next != NULL)))
        HGOTO_ERROR(H5E_CACHE, H5E_SYSTEM, FAIL, "Check 4 failed")

    entry_ptr = cache_ptr->pl_head_ptr;
    while(entry_ptr != NULL) {
        if((entry_ptr != cache_ptr->pl_head_ptr) &&
                ((entry_ptr->prev == NULL) || (entry_ptr->prev->next != entry_ptr)))
            HGOTO_ERROR(H5E_CACHE, H5E_SYSTEM, FAIL, "Check 5 failed")

        if((entry_ptr != cache_ptr->pl_tail_ptr) &&
                ((entry_ptr->next == NULL) || (entry_ptr->next->prev != entry_ptr)))
            HGOTO_ERROR(H5E_CACHE, H5E_SYSTEM, FAIL, "Check 6 failed")

        if(!entry_ptr->is_protected)
            HGOTO_ERROR(H5E_CACHE, H5E_SYSTEM, FAIL, "Check 7 failed")

        if(entry_ptr->is_read_only && (entry_ptr->ro_ref_count <= 0))
            HGOTO_ERROR(H5E_CACHE, H5E_SYSTEM, FAIL, "Check 8 failed")

        len++;
        size += entry_ptr->size;
        entry_ptr = entry_ptr->next;
    }

    if((cache_ptr->pl_len != len) || (cache_ptr->pl_size != size))
        HGOTO_ERROR(H5E_CACHE, H5E_SYSTEM, FAIL, "Check 9 failed")

done:
    if(ret_value != SUCCEED)
        HDassert(0);

    FUNC_LEAVE_NOAPI(ret_value)
} /* H5C__validate_protected_entry_list() */
#endif /* H5C_DO_EXTREME_SANITY_CHECKS */


/*-------------------------------------------------------------------------
 *
 * Function:    H5C__entry_in_skip_list
 *
 * Purpose:     Debugging function that scans skip list to see if it
 *        is in present.  We need this, as it is possible for
 *        an entry to be in the skip list twice.
 *
 * Return:      FALSE if the entry is not in the skip list, and TRUE
 *        if it is.
 *
 * Programmer:  John Mainzer, 11/1/14
 *
 *-------------------------------------------------------------------------
 */
#if H5C_DO_SLIST_SANITY_CHECKS
static hbool_t
H5C__entry_in_skip_list(H5C_t * cache_ptr, H5C_cache_entry_t *target_ptr)
{
    H5SL_node_t *node_ptr;
    hbool_t in_slist;

    HDassert(cache_ptr);
    HDassert(cache_ptr->magic == H5C__H5C_T_MAGIC);
    HDassert(cache_ptr->slist_ptr);

    node_ptr = H5SL_first(cache_ptr->slist_ptr);
    in_slist = FALSE;
    while((node_ptr != NULL) && (!in_slist)) {
        H5C_cache_entry_t *entry_ptr;

        entry_ptr = (H5C_cache_entry_t *)H5SL_item(node_ptr);

    HDassert(entry_ptr);
    HDassert(entry_ptr->magic == H5C__H5C_CACHE_ENTRY_T_MAGIC);
        HDassert(entry_ptr->is_dirty);
        HDassert(entry_ptr->in_slist);

        if(entry_ptr == target_ptr)
        in_slist = TRUE;
    else
        node_ptr = H5SL_next(node_ptr);
    }

    return(in_slist);
} /* H5C__entry_in_skip_list() */
#endif /* H5C_DO_SLIST_SANITY_CHECKS */


/*-------------------------------------------------------------------------
 *
 * Function:    H5C__flush_marked_entries
 *
 * Purpose:     Flushes all marked entries in the cache.
 *
 * Return:      FAIL if error is detected, SUCCEED otherwise.
 *
 * Programmer:  Mike McGreevy
 *              November 3, 2010
 *
 * Changes:     Modified function to setup the slist before calling
 *              H%C_flush_cache(), and take it down afterwards.  Note
 *              that the slist need not be empty after the call to
 *              H5C_flush_cache() since we are only flushing marked
 *              entries.  Thus must set the clear_slist parameter
 *              of H5C_set_slist_enabled to TRUE.
 *
 *                                              JRM -- 5/6/20
 *
 *-------------------------------------------------------------------------
 */

herr_t
H5C__flush_marked_entries(H5F_t * f)
{
    herr_t ret_value = SUCCEED;

    FUNC_ENTER_PACKAGE

    /* Assertions */
    HDassert(f != NULL);


    /* Enable the slist, as it is needed in the flush */
    if ( H5C_set_slist_enabled(f->shared->cache, TRUE, FALSE) < 0 )

        HGOTO_ERROR(H5E_CACHE, H5E_SYSTEM, FAIL, "set slist enabled failed")


    /* Flush all marked entries */
    if ( H5C_flush_cache(f, H5C__FLUSH_MARKED_ENTRIES_FLAG |
                            H5C__FLUSH_IGNORE_PROTECTED_FLAG) < 0 )

        HGOTO_ERROR(H5E_CACHE, H5E_CANTFLUSH, FAIL, "Can't flush cache")

    /* Disable the slist.  Set the clear_slist parameter to TRUE
     * since we called H5C_flush_cache() with the
     * H5C__FLUSH_MARKED_ENTRIES_FLAG.
     */
    if ( H5C_set_slist_enabled(f->shared->cache, FALSE, TRUE) < 0 )

        HGOTO_ERROR(H5E_CACHE, H5E_SYSTEM, FAIL, "disable slist failed")

done:

    FUNC_LEAVE_NOAPI(ret_value)

} /* H5C__flush_marked_entries */


/*-------------------------------------------------------------------------
 *
 * Function:    H5C_cork
 *
 * Purpose:     To cork/uncork/get cork status of an object depending on "action":
 *        H5C__SET_CORK:
 *            To cork the object
 *            Return error if the object is already corked
 *        H5C__UNCORK:
 *            To uncork the obejct
 *            Return error if the object is not corked
 *         H5C__GET_CORKED:
 *            To retrieve the cork status of an object in
 *            the parameter "corked"
 *
 * Return:      Success:        Non-negative
 *              Failure:        Negative
 *
 * Programmer:  Vailin Choi
 *        January 2014
 *
 *-------------------------------------------------------------------------
 */
herr_t
H5C_cork(H5C_t *cache_ptr, haddr_t obj_addr, unsigned action, hbool_t *corked)
{
    H5C_tag_info_t *tag_info;    /* Points to a tag info struct */
    herr_t              ret_value = SUCCEED;

    FUNC_ENTER_NOAPI_NOINIT

    /* Assertions */
    HDassert(cache_ptr != NULL);
    HDassert(H5F_addr_defined(obj_addr));
    HDassert(action == H5C__SET_CORK || action == H5C__UNCORK || action == H5C__GET_CORKED);

    /* Search the list of corked object addresses in the cache */
    tag_info = (H5C_tag_info_t *)H5SL_search(cache_ptr->tag_list, &obj_addr);

    if(H5C__GET_CORKED == action) {
        HDassert(corked);
        if(tag_info != NULL && tag_info->corked)
            *corked = TRUE;
        else
            *corked = FALSE;
    } /* end if */
    else {
        /* Sanity check */
        HDassert(H5C__SET_CORK == action || H5C__UNCORK == action);

        /* Perform appropriate action */
        if(H5C__SET_CORK == action) {
            /* Check if this is the first entry for this tagged object */
            if(NULL == tag_info) {
                /* Allocate new tag info struct */
                if(NULL == (tag_info = H5FL_CALLOC(H5C_tag_info_t)))
                    HGOTO_ERROR(H5E_CACHE, H5E_CANTALLOC, FAIL, "can't allocate tag info for cache entry")

                /* Set the tag for all entries */
                tag_info->tag = obj_addr;

                /* Insert tag info into skip list */
                if(H5SL_insert(cache_ptr->tag_list, tag_info, &(tag_info->tag)) < 0 )
                    HGOTO_ERROR(H5E_CACHE, H5E_CANTINSERT, FAIL, "can't insert tag info in skip list")
            } /* end if */
            else {
                /* Check for object already corked */
                if(tag_info->corked)
                    HGOTO_ERROR(H5E_CACHE, H5E_CANTCORK, FAIL, "object already corked")
                HDassert(tag_info->entry_cnt > 0 && tag_info->head);
            } /* end else */

            /* Set the corked status for the entire object */
            tag_info->corked = TRUE;
            cache_ptr->num_objs_corked++;

        } /* end if */
        else {
            /* Sanity check */
            HDassert(tag_info);

            /* Check for already uncorked */
            if(!tag_info->corked)
                HGOTO_ERROR(H5E_CACHE, H5E_CANTUNCORK, FAIL, "object already uncorked")

            /* Set the corked status for the entire object */
            tag_info->corked = FALSE;
            cache_ptr->num_objs_corked--;

            /* Remove the tag info from the tag list, if there's no more entries with this tag */
            if(0 == tag_info->entry_cnt) {
                /* Sanity check */
                HDassert(NULL == tag_info->head);

                if(H5SL_remove(cache_ptr->tag_list, &(tag_info->tag)) != tag_info)
                    HGOTO_ERROR(H5E_CACHE, H5E_CANTREMOVE, FAIL, "can't remove tag info from list")

                /* Release the tag info */
                tag_info = H5FL_FREE(H5C_tag_info_t, tag_info);
            } /* end if */
            else
                HDassert(NULL != tag_info->head);
        } /* end else */
    } /* end else */

done:
    FUNC_LEAVE_NOAPI(ret_value)
} /* H5C_cork() */


/*-------------------------------------------------------------------------
 * Function:    H5C__mark_flush_dep_dirty()
 *
 * Purpose:     Recursively propagate the flush_dep_ndirty_children flag
 *              up the dependency chain in response to entry either
 *              becoming dirty or having its flush_dep_ndirty_children
 *              increased from 0.
 *
 * Return:      Non-negative on success/Negative on failure
 *
 * Programmer:  Neil Fortner
 *              11/13/12
 *
 *-------------------------------------------------------------------------
 */
static herr_t
H5C__mark_flush_dep_dirty(H5C_cache_entry_t * entry)
{
    unsigned u;                         /* Local index variable */
    herr_t ret_value = SUCCEED;         /* Return value */

    FUNC_ENTER_STATIC

    /* Sanity checks */
    HDassert(entry);

    /* Iterate over the parent entries, if any */
    for(u = 0; u < entry->flush_dep_nparents; u++) {
    /* Sanity check */
    HDassert(entry->flush_dep_parent[u]->flush_dep_ndirty_children < entry->flush_dep_parent[u]->flush_dep_nchildren);

    /* Adjust the parent's number of dirty children */
    entry->flush_dep_parent[u]->flush_dep_ndirty_children++;

        /* If the parent has a 'notify' callback, send a 'child entry dirtied' notice */
        if(entry->flush_dep_parent[u]->type->notify &&
                (entry->flush_dep_parent[u]->type->notify)(H5C_NOTIFY_ACTION_CHILD_DIRTIED, entry->flush_dep_parent[u]) < 0)
            HGOTO_ERROR(H5E_CACHE, H5E_CANTNOTIFY, FAIL, "can't notify parent about child entry dirty flag set")
    } /* end for */

done:
    FUNC_LEAVE_NOAPI(ret_value)
} /* H5C__mark_flush_dep_dirty() */


/*-------------------------------------------------------------------------
 * Function:    H5C__mark_flush_dep_clean()
 *
 * Purpose:     Recursively propagate the flush_dep_ndirty_children flag
 *              up the dependency chain in response to entry either
 *              becoming clean or having its flush_dep_ndirty_children
 *              reduced to 0.
 *
 * Return:      Non-negative on success/Negative on failure
 *
 * Programmer:  Neil Fortner
 *              11/13/12
 *
 *-------------------------------------------------------------------------
 */
static herr_t
H5C__mark_flush_dep_clean(H5C_cache_entry_t * entry)
{
    int i;                              /* Local index variable */
    herr_t ret_value = SUCCEED;         /* Return value */

    FUNC_ENTER_STATIC

    /* Sanity checks */
    HDassert(entry);

    /* Iterate over the parent entries, if any */
    /* Note reverse iteration order, in case the callback removes the flush
     *  dependency - QAK, 2017/08/12
     */
    for(i = ((int)entry->flush_dep_nparents) - 1; i >= 0; i--) {
    /* Sanity check */
    HDassert(entry->flush_dep_parent[i]->flush_dep_ndirty_children > 0);

    /* Adjust the parent's number of dirty children */
    entry->flush_dep_parent[i]->flush_dep_ndirty_children--;

        /* If the parent has a 'notify' callback, send a 'child entry cleaned' notice */
        if(entry->flush_dep_parent[i]->type->notify &&
                (entry->flush_dep_parent[i]->type->notify)(H5C_NOTIFY_ACTION_CHILD_CLEANED, entry->flush_dep_parent[i]) < 0)
            HGOTO_ERROR(H5E_CACHE, H5E_CANTNOTIFY, FAIL, "can't notify parent about child entry dirty flag reset")
    } /* end for */

done:
    FUNC_LEAVE_NOAPI(ret_value)
} /* H5C__mark_flush_dep_clean() */


/*-------------------------------------------------------------------------
 * Function:    H5C__mark_flush_dep_serialized()
 *
 * Purpose:     Decrement the flush_dep_nunser_children fields of all the
 *        target entry's flush dependency parents in response to
 *        the target entry becoming serialized.
 *
 * Return:      Non-negative on success/Negative on failure
 *
 * Programmer:  John Mainzer
 *              8/30/16
 *
 *-------------------------------------------------------------------------
 */
herr_t
H5C__mark_flush_dep_serialized(H5C_cache_entry_t * entry_ptr)
{
    int i;                              /* Local index variable */
    herr_t ret_value = SUCCEED;         /* Return value */

    FUNC_ENTER_STATIC

    /* Sanity checks */
    HDassert(entry_ptr);

    /* Iterate over the parent entries, if any */
    /* Note reverse iteration order, in case the callback removes the flush
     *  dependency - QAK, 2017/08/12
     */
    for(i = ((int)entry_ptr->flush_dep_nparents) - 1; i >= 0; i--) {
    /* Sanity checks */
        HDassert(entry_ptr->flush_dep_parent);
        HDassert(entry_ptr->flush_dep_parent[i]->magic == H5C__H5C_CACHE_ENTRY_T_MAGIC);
        HDassert(entry_ptr->flush_dep_parent[i]->flush_dep_nunser_children > 0);

        /* decrement the parents number of unserialized children */
        entry_ptr->flush_dep_parent[i]->flush_dep_nunser_children--;

        /* If the parent has a 'notify' callback, send a 'child entry serialized' notice */
        if(entry_ptr->flush_dep_parent[i]->type->notify &&
                (entry_ptr->flush_dep_parent[i]->type->notify)(H5C_NOTIFY_ACTION_CHILD_SERIALIZED, entry_ptr->flush_dep_parent[i]) < 0)
            HGOTO_ERROR(H5E_CACHE, H5E_CANTNOTIFY, FAIL, "can't notify parent about child entry serialized flag set")
    } /* end for */

done:
    FUNC_LEAVE_NOAPI(ret_value)
} /* H5C__mark_flush_dep_serialized() */


/*-------------------------------------------------------------------------
 * Function:    H5C__mark_flush_dep_unserialized()
 *
 * Purpose:     Increment the flush_dep_nunser_children fields of all the
 *              target entry's flush dependency parents in response to
 *              the target entry becoming unserialized.
 *
 * Return:      Non-negative on success/Negative on failure
 *
 * Programmer:  John Mainzer
 *              8/30/16
 *
 *-------------------------------------------------------------------------
 */
herr_t
H5C__mark_flush_dep_unserialized(H5C_cache_entry_t * entry_ptr)
{
    unsigned u;                         /* Local index variable */
    herr_t ret_value = SUCCEED;         /* Return value */

    FUNC_ENTER_STATIC

    /* Sanity checks */
    HDassert(entry_ptr);

    /* Iterate over the parent entries, if any */
    for(u = 0; u < entry_ptr->flush_dep_nparents; u++) {
        /* Sanity check */
        HDassert(entry_ptr->flush_dep_parent);
        HDassert(entry_ptr->flush_dep_parent[u]->magic == H5C__H5C_CACHE_ENTRY_T_MAGIC);
        HDassert(entry_ptr->flush_dep_parent[u]->flush_dep_nunser_children <
                 entry_ptr->flush_dep_parent[u]->flush_dep_nchildren);

        /* increment parents number of usserialized children */
        entry_ptr->flush_dep_parent[u]->flush_dep_nunser_children++;

        /* If the parent has a 'notify' callback, send a 'child entry unserialized' notice */
        if(entry_ptr->flush_dep_parent[u]->type->notify &&
                (entry_ptr->flush_dep_parent[u]->type->notify)(H5C_NOTIFY_ACTION_CHILD_UNSERIALIZED, entry_ptr->flush_dep_parent[u]) < 0)
            HGOTO_ERROR(H5E_CACHE, H5E_CANTNOTIFY, FAIL, "can't notify parent about child entry serialized flag reset")
    } /* end for */

done:
    FUNC_LEAVE_NOAPI(ret_value)
} /* H5C__mark_flush_dep_unserialized() */


#ifndef NDEBUG
/*-------------------------------------------------------------------------
 * Function:    H5C__assert_flush_dep_nocycle()
 *
 * Purpose:     Assert recursively that base_entry is not the same as
 *              entry, and perform the same assertion on all of entry's
 *              flush dependency parents.  This is used to detect cycles
 *              created by flush dependencies.
 *
 * Return:      void
 *
 * Programmer:  Neil Fortner
 *              12/10/12
 *
 *-------------------------------------------------------------------------
 */
static void
H5C__assert_flush_dep_nocycle(const H5C_cache_entry_t * entry,
    const H5C_cache_entry_t * base_entry)
{
    unsigned u;                         /* Local index variable */

    FUNC_ENTER_STATIC_NOERR

    /* Sanity checks */
    HDassert(entry);
    HDassert(base_entry);

    /* Make sure the entries are not the same */
    HDassert(base_entry != entry);

    /* Iterate over entry's parents (if any) */
    for(u = 0; u < entry->flush_dep_nparents; u++)
    H5C__assert_flush_dep_nocycle(entry->flush_dep_parent[u], base_entry);

    FUNC_LEAVE_NOAPI_VOID
} /* H5C__assert_flush_dep_nocycle() */
#endif /* NDEBUG */


/*-------------------------------------------------------------------------
 * Function:    H5C__serialize_cache
 *
 * Purpose:    Serialize (i.e. construct an on disk image) for all entries
 *        in the metadata cache including clean entries.
 *
 *        Note that flush dependencies and "flush me last" flags
 *        must be observed in the serialization process.
 *
 *        Note also that entries may be loaded, flushed, evicted,
 *        expunged, relocated, resized, or removed from the cache
 *        during this process, just as these actions may occur during
 *        a regular flush.
 *
 *        However, we are given that the cache will contain no protected
 *        entries on entry to this routine (although entries may be
 *        briefly protected and then unprotected during the serialize
 *        process).
 *
 *        The objective of this routine is serialize all entries and
 *        to force all entries into their actual locations on disk.
 *
 *        The initial need for this routine is to settle all entries
 *        in the cache prior to construction of the metadata cache
 *        image so that the size of the cache image can be calculated.
 *        However, I gather that other uses for the routine are
 *        under consideration.
 *
 * Return:      Non-negative on success/Negative on failure or if there was
 *        a request to flush all items and something was protected.
 *
 * Programmer:  John Mainzer
 *        7/22/15
 *
 *-------------------------------------------------------------------------
 */
herr_t
H5C__serialize_cache(H5F_t *f)
{
#if H5C_DO_SANITY_CHECKS
    int                 i;
    uint32_t            index_len = 0;
    size_t              index_size = (size_t)0;
    size_t              clean_index_size = (size_t)0;
    size_t              dirty_index_size = (size_t)0;
    size_t              slist_size = (size_t)0;
    uint32_t            slist_len = 0;
#endif /* H5C_DO_SANITY_CHECKS */
    H5C_ring_t          ring;
    H5C_t             * cache_ptr;
    herr_t              ret_value = SUCCEED;

    FUNC_ENTER_PACKAGE

    /* Sanity checks */
    HDassert(f);
    HDassert(f->shared);
    cache_ptr = f->shared->cache;
    HDassert(cache_ptr);
    HDassert(cache_ptr->magic == H5C__H5C_T_MAGIC);
    HDassert(cache_ptr->slist_ptr);

#if H5C_DO_SANITY_CHECKS
    HDassert(cache_ptr->index_ring_len[H5C_RING_UNDEFINED] == 0);
    HDassert(cache_ptr->index_ring_size[H5C_RING_UNDEFINED] == (size_t)0);
    HDassert(cache_ptr->clean_index_ring_size[H5C_RING_UNDEFINED] == (size_t)0);
    HDassert(cache_ptr->dirty_index_ring_size[H5C_RING_UNDEFINED] == (size_t)0);
    HDassert(cache_ptr->slist_ring_len[H5C_RING_UNDEFINED] == 0);
    HDassert(cache_ptr->slist_ring_size[H5C_RING_UNDEFINED] == (size_t)0);

    for(i = H5C_RING_USER; i < H5C_RING_NTYPES; i++) {
        index_len += cache_ptr->index_ring_len[i];
        index_size += cache_ptr->index_ring_size[i];
        clean_index_size += cache_ptr->clean_index_ring_size[i];
        dirty_index_size += cache_ptr->dirty_index_ring_size[i];

        slist_len += cache_ptr->slist_ring_len[i];
        slist_size += cache_ptr->slist_ring_size[i];
    } /* end for */

    HDassert(cache_ptr->index_len == index_len);
    HDassert(cache_ptr->index_size == index_size);
    HDassert(cache_ptr->clean_index_size == clean_index_size);
    HDassert(cache_ptr->dirty_index_size == dirty_index_size);
    HDassert(cache_ptr->slist_len == slist_len);
    HDassert(cache_ptr->slist_size == slist_size);
#endif /* H5C_DO_SANITY_CHECKS */

#if H5C_DO_EXTREME_SANITY_CHECKS
    if((H5C__validate_protected_entry_list(cache_ptr) < 0) ||
            (H5C__validate_pinned_entry_list(cache_ptr) < 0) ||
            (H5C__validate_lru_list(cache_ptr) < 0))
        HGOTO_ERROR(H5E_CACHE, H5E_SYSTEM, FAIL, "an extreme sanity check failed on entry")
#endif /* H5C_DO_EXTREME_SANITY_CHECKS */

#ifndef NDEBUG
    /* if this is a debug build, set the serialization_count field of
     * each entry in the cache to zero before we start the serialization.
     * This allows us to detect the case in which any entry is serialized
     * more than once (a performance issues), and more importantly, the
     * case is which any flush depencency parent is serializes more than
     * once (a correctness issue).
     */
     {
        H5C_cache_entry_t * scan_ptr = NULL;

        scan_ptr = cache_ptr->il_head;
        while(scan_ptr != NULL) {
        HDassert(scan_ptr->magic == H5C__H5C_CACHE_ENTRY_T_MAGIC);
        scan_ptr->serialization_count = 0;
        scan_ptr = scan_ptr->il_next;
        } /* end while */
     } /* end block */
#endif /* NDEBUG */

    /* set cache_ptr->serialization_in_progress to TRUE, and back
     * to FALSE at the end of the function.  Must maintain this flag
     * to support H5C_get_serialization_in_progress(), which is in
     * turn required to support sanity checking in some cache
     * clients.
     */
    HDassert(!cache_ptr->serialization_in_progress);
    cache_ptr->serialization_in_progress = TRUE;

    /* Serialize each ring, starting from the outermost ring and
     * working inward.
     */
    ring = H5C_RING_USER;
    while(ring < H5C_RING_NTYPES) {
    HDassert(cache_ptr->close_warning_received);
        switch(ring) {
            case H5C_RING_USER:
                break;

            case H5C_RING_RDFSM:
                /* Settle raw data FSM */
                if(!cache_ptr->rdfsm_settled)
                    if(H5MF_settle_raw_data_fsm(f, &cache_ptr->rdfsm_settled) < 0)
                        HGOTO_ERROR(H5E_CACHE, H5E_CANTFLUSH, FAIL, "RD FSM settle failed")
                break;

            case H5C_RING_MDFSM:
                /* Settle metadata FSM */
                if(!cache_ptr->mdfsm_settled)
                    if(H5MF_settle_meta_data_fsm(f, &cache_ptr->mdfsm_settled) < 0)
                        HGOTO_ERROR(H5E_CACHE, H5E_CANTFLUSH, FAIL, "MD FSM settle failed")
                break;

            case H5C_RING_SBE:
            case H5C_RING_SB:
                break;

            default:
                HGOTO_ERROR(H5E_CACHE, H5E_SYSTEM, FAIL, "Unknown ring?!?!")
                break;
        } /* end switch */

        if(H5C__serialize_ring(f, ring) < 0)
            HGOTO_ERROR(H5E_CACHE, H5E_CANTSERIALIZE, FAIL, "serialize ring failed")

        ring++;
    } /* end while */

#ifndef NDEBUG
    /* Verify that no entry has been serialized more than once.
     * FD parents with multiple serializations should have been caught
     * elsewhere, so no specific check for them here.
     */
     {
        H5C_cache_entry_t * scan_ptr = NULL;

        scan_ptr = cache_ptr->il_head;
        while(scan_ptr != NULL) {
        HDassert(scan_ptr->magic == H5C__H5C_CACHE_ENTRY_T_MAGIC);
        HDassert(scan_ptr->serialization_count <= 1);

        scan_ptr = scan_ptr->il_next;
        } /* end while */
     } /* end block */
#endif /* NDEBUG */

done:
    cache_ptr->serialization_in_progress = FALSE;
    FUNC_LEAVE_NOAPI(ret_value)
} /* H5C__serialize_cache() */


/*-------------------------------------------------------------------------
 * Function:    H5C__serialize_ring
 *
 * Purpose:     Serialize the entries contained in the specified cache and
 *              ring.  All entries in rings outside the specified ring
 *              must have been serialized on entry.
 *
 *              If the cache contains protected entries in the specified
 *              ring, the function will fail, as protected entries cannot
 *              be serialized.  However all unprotected entries in the
 *        target ring should be serialized before the function
 *        returns failure.
 *
 *              If flush dependencies appear in the target ring, the
 *              function makes repeated passes through the index list
 *        serializing entries in flush dependency order.
 *
 *        All entries outside the H5C_RING_SBE are marked for
 *        inclusion in the cache image.  Entries in H5C_RING_SBE
 *        and below are marked for exclusion from the image.
 *
 * Return:      Non-negative on success/Negative on failure or if there was
 *              a request to flush all items and something was protected.
 *
 * Programmer:  John Mainzer
 *              9/11/15
 *
 *-------------------------------------------------------------------------
 */
static herr_t
H5C__serialize_ring(H5F_t *f, H5C_ring_t ring)
{
    hbool_t        done = FALSE;
    H5C_t             * cache_ptr;
    H5C_cache_entry_t * entry_ptr;
    herr_t              ret_value = SUCCEED;

    FUNC_ENTER_STATIC

    /* Sanity checks */
    HDassert(f);
    HDassert(f->shared);
    cache_ptr = f->shared->cache;
    HDassert(cache_ptr);
    HDassert(cache_ptr->magic == H5C__H5C_T_MAGIC);
    HDassert(ring > H5C_RING_UNDEFINED);
    HDassert(ring < H5C_RING_NTYPES);

    HDassert(cache_ptr->serialization_in_progress);

    /* The objective here is to serialize all entries in the cache ring
     * in flush dependency order.
     *
     * The basic algorithm is to scan the cache index list looking for
     * unserialized entries that are either not in a flush dependency
     * relationship, or which have no unserialized children.  Any such
     * entry is serialized and its flush dependency parents (if any) are
     * informed -- allowing them to decrement their userialized child counts.
     *
     * However, this algorithm is complicated by the ability
     * of client serialization callbacks to perform operations on
     * on the cache which can result in the insertion, deletion,
     * relocation, resize, dirty, flush, eviction, or removal (via the
     * take ownership flag) of entries.  Changes in the flush dependency
     * structure are also possible.
     *
     * On the other hand, the algorithm is simplified by the fact that
     * we are serializing, not flushing.  Thus, as long as all entries
     * are serialized correctly, it doesn't matter if we have to go back
     * and serialize an entry a second time.
     *
     * These possible actions result in the following modfications to
     * tha basic algorithm:
     *
     * 1) In the event of an entry expunge, eviction or removal, we must
     *    restart the scan as it is possible that the next entry in our
     *    scan is no longer in the cache.  Were we to examine this entry,
     *    we would be accessing deallocated memory.
     *
     * 2) A resize, dirty, or insertion of an entry may result in the
     *    the increment of a flush dependency parent's dirty and/or
     *    unserialized child count.  In the context of serializing the
     *    the cache, this is a non-issue, as even if we have already
     *    serialized the parent, it will be marked dirty and its image
     *    marked out of date if appropriate when the child is serialized.
     *
     *    However, this is a major issue for a flush, as were this to happen
     *    in a flush, it would violate the invariant that the flush dependency
     *    feature is intended to enforce.  As the metadata cache has no
     *    control over the behavior of cache clients, it has no way of
     *    preventing this behaviour.  However, it should detect it if at all
     *    possible.
     *
     *    Do this by maintaining a count of the number of times each entry is
     *    serialized during a cache serialization.  If any flush dependency
     *    parent is serialized more than once, throw an assertion failure.
     *
     * 3) An entry relocation will typically change the location of the
     *    entry in the index list.  This shouldn't cause problems as we
     *    will scan the index list until we make a complete pass without
     *    finding anything to serialize -- making relocations of either
     *    the current or next entries irrelevant.
     *
     *    Note that since a relocation may result in our skipping part of
     *    the index list, we must always do at least one more pass through
     *    the index list after an entry relocation.
     *
     * 4) Changes in the flush dependency structure are possible on
     *    entry insertion, load, expunge, evict, or remove.  Destruction
     *    of a flush dependency has no effect, as it can only relax the
     *    flush dependencies.  Creation of a flush dependency can create
     *    an unserialized child of a flush dependency parent where all
     *    flush dependency children were previously serialized.  Should
     *    this child dirty the flush dependency parent when it is serialized,
     *    the parent will be re-serialized.
     *
     *    Per the discussion of 2) above, this is a non issue for cache
     *    serialization, and a major problem for cache flush.  Using the
     *    same detection mechanism, throw an assertion failure if this
     *    condition appears.
     *
     * Observe that either eviction or removal of entries as a result of
     * a serialization is not a problem as long as the flush depencency
     * tree does not change beyond the removal of a leaf.
     */
    while(!done) {
        /* Reset the counters so that we can detect insertions, loads,
         * moves, and flush dependency height changes caused by the pre_serialize
         * and serialize callbacks.
         */
        cache_ptr->entries_loaded_counter         = 0;
        cache_ptr->entries_inserted_counter      = 0;
        cache_ptr->entries_relocated_counter      = 0;

    done = TRUE; /* set to FALSE if any activity in inner loop */
    entry_ptr = cache_ptr->il_head;
    while(entry_ptr != NULL) {
        HDassert(entry_ptr->magic == H5C__H5C_CACHE_ENTRY_T_MAGIC);

        /* Verify that either the entry is already serialized, or
             * that it is assigned to either the target or an inner
             * ring.
             */
            HDassert((entry_ptr->ring >= ring) || (entry_ptr->image_up_to_date));

        /* Skip flush me last entries or inner ring entries */
        if(!entry_ptr->flush_me_last && entry_ptr->ring == ring) {

        /* if we encounter an unserialized entry in the current
                 * ring that is not marked flush me last, we are not done.
                 */
        if(!entry_ptr->image_up_to_date)
            done = FALSE;

        /* Serialize the entry if its image is not up to date
                 * and it has no unserialized flush dependency children.
                 */
        if(!entry_ptr->image_up_to_date && entry_ptr->flush_dep_nunser_children == 0) {
            HDassert(entry_ptr->serialization_count == 0);

            /* Serialize the entry */
            if(H5C__serialize_single_entry(f, cache_ptr, entry_ptr) < 0)
                        HGOTO_ERROR(H5E_CACHE, H5E_CANTSERIALIZE, FAIL, "entry serialization failed")

                    HDassert(entry_ptr->flush_dep_nunser_children == 0);
            HDassert(entry_ptr->serialization_count == 0);

#ifndef NDEBUG
                    /* Increment serialization counter (to detect multiple serializations) */
            entry_ptr->serialization_count++;
#endif /* NDEBUG */
                 } /* end if */
            } /* end if */

            /* Check for the cache being perturbed during the entry serialize */
            if((cache_ptr->entries_loaded_counter > 0) ||
                    (cache_ptr->entries_inserted_counter > 0) ||
                    (cache_ptr->entries_relocated_counter > 0)) {

#if H5C_COLLECT_CACHE_STATS
                H5C__UPDATE_STATS_FOR_INDEX_SCAN_RESTART(cache_ptr);
#endif /* H5C_COLLECT_CACHE_STATS */

                /* Reset the counters */
                cache_ptr->entries_loaded_counter         = 0;
                cache_ptr->entries_inserted_counter      = 0;
                cache_ptr->entries_relocated_counter      = 0;

                /* Restart scan */
                entry_ptr = cache_ptr->il_head;
            } /* end if */
            else
                /* Advance to next entry */
            entry_ptr = entry_ptr->il_next;
    } /* while ( entry_ptr != NULL ) */
    } /* while ( ! done ) */


    /* Reset the counters so that we can detect insertions, loads,
     * moves, and flush dependency height changes caused by the pre_serialize
     * and serialize callbacks.
     */
    cache_ptr->entries_loaded_counter     = 0;
    cache_ptr->entries_inserted_counter      = 0;
    cache_ptr->entries_relocated_counter  = 0;

    /* At this point, all entries not marked "flush me last" and in
     * the current ring or outside it should be serialized and have up
     * to date images.  Scan the index list again to serialize the
     * "flush me last" entries (if they are in the current ring) and to
     * verify that all other entries have up to date images.
     */
    entry_ptr = cache_ptr->il_head;
    while(entry_ptr != NULL) {
    HDassert(entry_ptr->magic == H5C__H5C_CACHE_ENTRY_T_MAGIC);
        HDassert(entry_ptr->ring > H5C_RING_UNDEFINED);
        HDassert(entry_ptr->ring < H5C_RING_NTYPES);
        HDassert((entry_ptr->ring >= ring) || (entry_ptr->image_up_to_date));

    if(entry_ptr->ring == ring) {
        if(entry_ptr->flush_me_last) {
        if(!entry_ptr->image_up_to_date) {
            HDassert(entry_ptr->serialization_count == 0);
                    HDassert(entry_ptr->flush_dep_nunser_children == 0);

                /* Serialize the entry */
                if(H5C__serialize_single_entry(f, cache_ptr, entry_ptr) < 0)
                HGOTO_ERROR(H5E_CACHE, H5E_CANTSERIALIZE, FAIL, "entry serialization failed")

                    /* Check for the cache changing */
                    if((cache_ptr->entries_loaded_counter > 0) ||
                            (cache_ptr->entries_inserted_counter > 0) ||
                            (cache_ptr->entries_relocated_counter > 0))
                HGOTO_ERROR(H5E_CACHE, H5E_SYSTEM, FAIL, "flush_me_last entry serialization triggered restart")

                    HDassert(entry_ptr->flush_dep_nunser_children == 0);
            HDassert(entry_ptr->serialization_count == 0);
#ifndef NDEBUG
                    /* Increment serialization counter (to detect multiple serializations) */
            entry_ptr->serialization_count++;
#endif /* NDEBUG */
                } /* end if */
            } /* end if */
            else {
            HDassert(entry_ptr->image_up_to_date);
        HDassert(entry_ptr->serialization_count <= 1);
                HDassert(entry_ptr->flush_dep_nunser_children == 0);
            }  /* end else */
        } /* if ( entry_ptr->ring == ring ) */

    entry_ptr = entry_ptr->il_next;
    } /* while ( entry_ptr != NULL ) */

done:
    HDassert(cache_ptr->serialization_in_progress);
    FUNC_LEAVE_NOAPI(ret_value)
} /* H5C__serialize_ring() */


/*-------------------------------------------------------------------------
 * Function:    H5C__serialize_single_entry
 *
 * Purpose:     Serialize the cache entry pointed to by the entry_ptr
 *        parameter.
 *
 * Return:      Non-negative on success/Negative on failure
 *
 * Programmer:  John Mainzer, 7/24/15
 *
 *-------------------------------------------------------------------------
 */
static herr_t
H5C__serialize_single_entry(H5F_t *f, H5C_t *cache_ptr, H5C_cache_entry_t *entry_ptr)
{
    herr_t        ret_value = SUCCEED;      /* Return value */

    FUNC_ENTER_STATIC

    /* Sanity checks */
    HDassert(f);
    HDassert(cache_ptr);
    HDassert(cache_ptr->magic == H5C__H5C_T_MAGIC);
    HDassert(entry_ptr);
    HDassert(entry_ptr->magic == H5C__H5C_CACHE_ENTRY_T_MAGIC);
    HDassert(!entry_ptr->prefetched);
    HDassert(!entry_ptr->image_up_to_date);
    HDassert(entry_ptr->is_dirty);
    HDassert(!entry_ptr->is_protected);
    HDassert(!entry_ptr->flush_in_progress);
    HDassert(entry_ptr->type);

    /* Set entry_ptr->flush_in_progress to TRUE so the the target entry
     * will not be evicted out from under us.  Must set it back to FALSE
     * when we are done.
     */
    entry_ptr->flush_in_progress = TRUE;

    /* Allocate buffer for the entry image if required. */
    if(NULL == entry_ptr->image_ptr) {
        HDassert(entry_ptr->size > 0);
        if(NULL == (entry_ptr->image_ptr = H5MM_malloc(entry_ptr->size + H5C_IMAGE_EXTRA_SPACE)) )
            HGOTO_ERROR(H5E_CACHE, H5E_CANTALLOC, FAIL, "memory allocation failed for on disk image buffer")
#if H5C_DO_MEMORY_SANITY_CHECKS
        H5MM_memcpy(((uint8_t *)entry_ptr->image_ptr) + image_size, H5C_IMAGE_SANITY_VALUE, H5C_IMAGE_EXTRA_SPACE);
#endif /* H5C_DO_MEMORY_SANITY_CHECKS */
    } /* end if */

    /* Generate image for entry */
    if(H5C__generate_image(f, cache_ptr, entry_ptr) < 0)
        HGOTO_ERROR(H5E_CACHE, H5E_CANTSERIALIZE, FAIL, "Can't generate image for cache entry")

    /* Reset the flush_in progress flag */
    entry_ptr->flush_in_progress = FALSE;

done:
    HDassert((ret_value != SUCCEED) || (!entry_ptr->flush_in_progress));
    HDassert((ret_value != SUCCEED) || (entry_ptr->image_up_to_date));
    FUNC_LEAVE_NOAPI(ret_value)
} /* H5C__serialize_single_entry() */


/*-------------------------------------------------------------------------
 * Function:    H5C__generate_image
 *
 * Purpose:     Serialize an entry and generate its image.
 *
 * Note:        This may cause the entry to be re-sized and/or moved in
 *              the cache.
 *
 *              As we will not update the metadata cache's data structures
 *              until we we finish the write, we must touch up these
 *              data structures for size and location changes even if we
 *              are about to delete the entry from the cache (i.e. on a
 *              flush destroy).
 *
 * Return:      Non-negative on success/Negative on failure
 *
 * Programmer:  Mohamad Chaarawi
 *              2/10/16
 *
 * Changes:     Updated sanity checks for the possibility that the skip
 *              list is disabled.
 *                                        JRM 5/16/20
 *
 *-------------------------------------------------------------------------
 */
static herr_t
H5C__generate_image(H5F_t *f, H5C_t *cache_ptr, H5C_cache_entry_t *entry_ptr)
{
    haddr_t             new_addr = HADDR_UNDEF;
    haddr_t             old_addr = HADDR_UNDEF;
    size_t              new_len = 0;
    unsigned            serialize_flags = H5C__SERIALIZE_NO_FLAGS_SET;
    herr_t              ret_value = SUCCEED;

    FUNC_ENTER_STATIC

    /* Sanity check */
    HDassert(f);
    HDassert(cache_ptr);
    HDassert(cache_ptr->magic == H5C__H5C_T_MAGIC);
    HDassert(entry_ptr);
    HDassert(entry_ptr->magic == H5C__H5C_CACHE_ENTRY_T_MAGIC);
    HDassert(!entry_ptr->image_up_to_date);
    HDassert(entry_ptr->is_dirty);
    HDassert(!entry_ptr->is_protected);
    HDassert(entry_ptr->type);

    /* make note of the entry's current address */
    old_addr = entry_ptr->addr;

    /* Call client's pre-serialize callback, if there's one */
    if ( ( entry_ptr->type->pre_serialize ) &&
         ( (entry_ptr->type->pre_serialize)(f, (void *)entry_ptr,
                                            entry_ptr->addr, entry_ptr->size,
                                            &new_addr, &new_len,
                                            &serialize_flags) < 0 ) )

        HGOTO_ERROR(H5E_CACHE, H5E_CANTFLUSH, FAIL, \
                    "unable to pre-serialize entry")

    /* Check for any flags set in the pre-serialize callback */
    if ( serialize_flags != H5C__SERIALIZE_NO_FLAGS_SET ) {

        /* Check for unexpected flags from serialize callback */
        if ( serialize_flags & ~(H5C__SERIALIZE_RESIZED_FLAG |
                                 H5C__SERIALIZE_MOVED_FLAG) )

            HGOTO_ERROR(H5E_CACHE, H5E_CANTFLUSH, FAIL, \
                        "unknown serialize flag(s)")

#ifdef H5_HAVE_PARALLEL
        /* In the parallel case, resizes and moves in
         * the serialize operation can cause problems.
         * If they occur, scream and die.
         *
         * At present, in the parallel case, the aux_ptr
         * will only be set if there is more than one
         * process.  Thus we can use this to detect
         * the parallel case.
         *
         * This works for now, but if we start using the
         * aux_ptr for other purposes, we will have to
         * change this test accordingly.
         *
         * NB: While this test detects entryies that attempt
         *     to resize or move themselves during a flush
         *     in the parallel case, it will not detect an
         *     entry that dirties, resizes, and/or moves
         *     other entries during its flush.
         *
         *     From what Quincey tells me, this test is
         *     sufficient for now, as any flush routine that
         *     does the latter will also do the former.
         *
         *     If that ceases to be the case, further
         *     tests will be necessary.
         */
        if ( cache_ptr->aux_ptr != NULL )

            HGOTO_ERROR(H5E_CACHE, H5E_SYSTEM, FAIL, \
                        "resize/move in serialize occurred in parallel case")
#endif

        /* If required, resize the buffer and update the entry and the cache
         * data structures
         */
        if ( serialize_flags & H5C__SERIALIZE_RESIZED_FLAG ) {

            /* Sanity check */
            HDassert(new_len > 0);

            /* Allocate a new image buffer */
            if ( NULL == (entry_ptr->image_ptr =
                          H5MM_realloc(entry_ptr->image_ptr,
                                       new_len + H5C_IMAGE_EXTRA_SPACE)) )

                HGOTO_ERROR(H5E_CACHE, H5E_CANTALLOC, FAIL, \
                        "memory allocation failed for on disk image buffer")

#if H5C_DO_MEMORY_SANITY_CHECKS
            H5MM_memcpy(((uint8_t *)entry_ptr->image_ptr) + new_len,
                        H5C_IMAGE_SANITY_VALUE, H5C_IMAGE_EXTRA_SPACE);
#endif /* H5C_DO_MEMORY_SANITY_CHECKS */

            /* Update statistics for resizing the entry */
            H5C__UPDATE_STATS_FOR_ENTRY_SIZE_CHANGE(cache_ptr, entry_ptr, \
                                                    new_len);

            /* Update the hash table for the size change */
            H5C__UPDATE_INDEX_FOR_SIZE_CHANGE(cache_ptr, entry_ptr->size, \
                                  new_len, entry_ptr, !(entry_ptr->is_dirty));

            /* The entry can't be protected since we are in the process of
             * flushing it.  Thus we must update the replacement policy data
             * structures for the size change.  The macro deals with the pinned
             * case.
             */
            H5C__UPDATE_RP_FOR_SIZE_CHANGE(cache_ptr, entry_ptr, new_len);

            /* As we haven't updated the cache data structures for
             * for the flush or flush destroy yet, the entry should
             * be in the slist if the slist is enabled.  Since
             * H5C__UPDATE_SLIST_FOR_SIZE_CHANGE() is a no-op if the
             * slist is enabled, call it un-conditionally.
             */
            HDassert(entry_ptr->is_dirty);
            HDassert((entry_ptr->in_slist) || (!cache_ptr->slist_enabled));

            H5C__UPDATE_SLIST_FOR_SIZE_CHANGE(cache_ptr, entry_ptr->size, \
                                              new_len);

            /* Finally, update the entry for its new size */
            entry_ptr->size = new_len;

        } /* end if */

        /* If required, udate the entry and the cache data structures
         * for a move
         */
        if ( serialize_flags & H5C__SERIALIZE_MOVED_FLAG ) {

            /* Update stats and entries relocated counter */
            H5C__UPDATE_STATS_FOR_MOVE(cache_ptr, entry_ptr)

            /* We must update cache data structures for the change in address */
            if ( entry_ptr->addr == old_addr ) {

                /* Delete the entry from the hash table and the slist */
                H5C__DELETE_FROM_INDEX(cache_ptr, entry_ptr, FAIL);
                H5C__REMOVE_ENTRY_FROM_SLIST(cache_ptr, entry_ptr, FALSE);

                /* Update the entry for its new address */
                entry_ptr->addr = new_addr;

                /* And then reinsert in the index and slist */
                H5C__INSERT_IN_INDEX(cache_ptr, entry_ptr, FAIL);
                H5C__INSERT_ENTRY_IN_SLIST(cache_ptr, entry_ptr, FAIL);

            } /* end if */
            else { /* move is already done for us -- just do sanity checks */

                HDassert(entry_ptr->addr == new_addr);
            }
        } /* end if */
    } /* end if(serialize_flags != H5C__SERIALIZE_NO_FLAGS_SET) */

    /* Serialize object into buffer */
    if ( entry_ptr->type->serialize(f, entry_ptr->image_ptr, entry_ptr->size,
                                    (void *)entry_ptr) < 0 )

        HGOTO_ERROR(H5E_CACHE, H5E_CANTFLUSH, FAIL, "unable to serialize entry")

#if H5C_DO_MEMORY_SANITY_CHECKS
    HDassert(0 == HDmemcmp(((uint8_t *)entry_ptr->image_ptr) + entry_ptr->size,\
                            H5C_IMAGE_SANITY_VALUE, H5C_IMAGE_EXTRA_SPACE));
#endif /* H5C_DO_MEMORY_SANITY_CHECKS */

    entry_ptr->image_up_to_date = TRUE;

    /* Propagate the fact that the entry is serialized up the
     * flush dependency chain if appropriate.  Since the image must
     * have been out of date for this function to have been called
     * (see assertion on entry), no need to check that -- only check
     * for flush dependency parents.
     */
    HDassert(entry_ptr->flush_dep_nunser_children == 0);

    if ( entry_ptr->flush_dep_nparents > 0 ) {

        if ( H5C__mark_flush_dep_serialized(entry_ptr) < 0 )

            HGOTO_ERROR(H5E_CACHE, H5E_CANTNOTIFY, FAIL, \
                         "Can't propagate serialization status to fd parents")
    }

done:
    FUNC_LEAVE_NOAPI(ret_value)
} /* H5C__generate_image */


/*-------------------------------------------------------------------------
 *
 * Function:    H5C_remove_entry
 *
 * Purpose:     Remove an entry from the cache.  Must be not protected, pinned,
 *        dirty, involved in flush dependencies, etc.
 *
 * Return:      Non-negative on success/Negative on failure
 *
 * Programmer:  Quincey Koziol
 *              September 17, 2016
 *
 *-------------------------------------------------------------------------
 */
herr_t
H5C_remove_entry(void *_entry)
{
    H5C_cache_entry_t *entry = (H5C_cache_entry_t *)_entry;     /* Entry to remove */
    H5C_t *cache;               /* Cache for file */
    herr_t ret_value = SUCCEED; /* Return value */

    FUNC_ENTER_NOAPI(FAIL)

    /* Sanity checks */
    HDassert(entry);
    HDassert(entry->ring != H5C_RING_UNDEFINED);
    cache = entry->cache_ptr;
    HDassert(cache);
    HDassert(cache->magic == H5C__H5C_T_MAGIC);

    /* Check for error conditions */
    if(entry->is_dirty)
        HGOTO_ERROR(H5E_CACHE, H5E_CANTREMOVE, FAIL, "can't remove dirty entry from cache")
    if(entry->is_protected)
        HGOTO_ERROR(H5E_CACHE, H5E_CANTREMOVE, FAIL, "can't remove protected entry from cache")
    if(entry->is_pinned)
        HGOTO_ERROR(H5E_CACHE, H5E_CANTREMOVE, FAIL, "can't remove pinned entry from cache")
    /* NOTE: If these two errors are getting tripped because the entry is
     *          in a flush dependency with a freedspace entry, move the checks
     *          after the "before evict" message is sent, and add the
     *          "child being evicted" message to the "before evict" notify
     *          section below.  QAK - 2017/08/03
     */
    if(entry->flush_dep_nparents > 0)
        HGOTO_ERROR(H5E_CACHE, H5E_CANTREMOVE, FAIL, "can't remove entry with flush dependency parents from cache")
    if(entry->flush_dep_nchildren > 0)
        HGOTO_ERROR(H5E_CACHE, H5E_CANTREMOVE, FAIL, "can't remove entry with flush dependency children from cache")

    /* Additional internal cache consistency checks */
    HDassert(!entry->in_slist);
    HDassert(!entry->flush_marker);
    HDassert(!entry->flush_in_progress);

    /* Note that the algorithm below is (very) similar to the set of operations
     * in H5C__flush_single_entry() and should be kept in sync with changes
     * to that code. - QAK, 2016/11/30
     */

    /* Update stats, as if we are "destroying" and taking ownership of the entry */
    H5C__UPDATE_STATS_FOR_EVICTION(cache, entry, TRUE)

    /* If the entry's type has a 'notify' callback, send a 'before eviction'
     * notice while the entry is still fully integrated in the cache.
     */
    if(entry->type->notify && (entry->type->notify)(H5C_NOTIFY_ACTION_BEFORE_EVICT, entry) < 0)
        HGOTO_ERROR(H5E_CACHE, H5E_CANTNOTIFY, FAIL, "can't notify client about entry to evict")

    /* Update the cache internal data structures as appropriate for a destroy.
     * Specifically:
     *    1) Delete it from the index
     *    2) Delete it from the collective read access list
     *    3) Update the replacement policy for eviction
     *    4) Remove it from the tag list for this object
     */

    H5C__DELETE_FROM_INDEX(cache, entry, FAIL)

#ifdef H5_HAVE_PARALLEL
    /* Check for collective read access flag */
    if(entry->coll_access) {
        entry->coll_access = FALSE;
        H5C__REMOVE_FROM_COLL_LIST(cache, entry, FAIL)
    } /* end if */
#endif /* H5_HAVE_PARALLEL */

    H5C__UPDATE_RP_FOR_EVICTION(cache, entry, FAIL)

    /* Remove entry from tag list */
    if(H5C__untag_entry(cache, entry) < 0)
        HGOTO_ERROR(H5E_CACHE, H5E_CANTREMOVE, FAIL, "can't remove entry from tag list")

    /* Increment entries_removed_counter and set last_entry_removed_ptr.
     * As we me be about to free the entry, recall that last_entry_removed_ptr
     * must NEVER be dereferenced.
     *
     * Recall that these fields are maintained to allow functions that perform
     * scans of lists of entries to detect the unexpected removal of entries
     * (via expunge, eviction, or take ownership at present), so that they can
     * re-start their scans if necessary.
     *
     * Also check if the entry we are watching for removal is being
     * removed (usually the 'next' entry for an iteration) and reset
     * it to indicate that it was removed.
     */
    cache->entries_removed_counter++;
    cache->last_entry_removed_ptr = entry;
    if(entry == cache->entry_watched_for_removal)
        cache->entry_watched_for_removal = NULL;

    /* Internal cache data structures should now be up to date, and
     * consistent with the status of the entry.
     *
     * Now clean up internal cache fields if appropriate.
     */

    /* Free the buffer for the on disk image */
    if(entry->image_ptr != NULL)
        entry->image_ptr = H5MM_xfree(entry->image_ptr);

    /* Reset the pointer to the cache the entry is within */
    entry->cache_ptr = NULL;

    /* Client is taking ownership of the entry.  Set bad magic here so the
     * cache will choke unless the entry is re-inserted properly
     */
    entry->magic = H5C__H5C_CACHE_ENTRY_T_BAD_MAGIC;

done:
    FUNC_LEAVE_NOAPI(ret_value)
} /* H5C__remove_entry() */
<|MERGE_RESOLUTION|>--- conflicted
+++ resolved
@@ -638,11 +638,7 @@
                       (cache_ptr->resize_ctl).lower_hr_threshold);
 
             HDfprintf(stdout,
-<<<<<<< HEAD
-                    "%s	cache size increased from (%zu/%zu) to (%zu/%zu).\n",
-=======
-                    "%scache size increased from (%Zu/%Zu) to (%Zu/%Zu).\n",
->>>>>>> aa08db83
+                    "%scache size increased from (%u/%u) to (%u/%u).\n",
                     cache_ptr->prefix,
                     old_max_cache_size,
                     old_min_clean_size,
@@ -716,11 +712,7 @@
             }
 
             HDfprintf(stdout,
-<<<<<<< HEAD
-                      "%s	cache size decreased from (%zu/%zu) to (%zu/%zu).\n",
-=======
-                      "%s    cache size decreased from (%Zu/%Zu) to (%Zu/%Zu).\n",
->>>>>>> aa08db83
+                      "%s    cache size decreased from (%zu/%zu) to (%zu/%zu).\n",
                       cache_ptr->prefix,
                       old_max_cache_size,
                       old_min_clean_size,
@@ -1004,13 +996,8 @@
 
     if ( cache_ptr->get_entry_ptr_from_addr_counter > 0 ) {
 
-<<<<<<< HEAD
-        HDfprintf(stdout, 
+        HDfprintf(stdout,
                  "*** %" PRId64 " calls to H5C_get_entry_ptr_from_add(). ***\n",
-=======
-        HDfprintf(stdout,
-                 "*** %ld calls to H5C_get_entry_ptr_from_add(). ***\n",
->>>>>>> aa08db83
                  cache_ptr->get_entry_ptr_from_addr_counter);
     }
 #endif /* H5C_DO_SANITY_CHECKS */
