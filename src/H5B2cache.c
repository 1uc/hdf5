/* * * * * * * * * * * * * * * * * * * * * * * * * * * * * * * * * * * * * * *
 * Copyright by The HDF Group.                                               *
 * Copyright by the Board of Trustees of the University of Illinois.         *
 * All rights reserved.                                                      *
 *                                                                           *
 * This file is part of HDF5.  The full HDF5 copyright notice, including     *
 * terms governing use, modification, and redistribution, is contained in    *
 * the files COPYING and Copyright.html.  COPYING can be found at the root   *
 * of the source code distribution tree; Copyright.html can be found at the  *
 * root level of an installed copy of the electronic HDF5 document set and   *
 * is linked from the top-level documents page.  It can also be found at     *
 * http://hdfgroup.org/HDF5/doc/Copyright.html.  If you do not have          *
 * access to either file, you may request a copy from help@hdfgroup.org.     *
 * * * * * * * * * * * * * * * * * * * * * * * * * * * * * * * * * * * * * * */

/*-------------------------------------------------------------------------
 *
 * Created:		H5B2cache.c
 *			Jan 31 2005
 *			Quincey Koziol <koziol@ncsa.uiuc.edu>
 *
 * Purpose:		Implement v2 B-tree metadata cache methods.
 *
 *-------------------------------------------------------------------------
 */

/****************/
/* Module Setup */
/****************/

#define H5B2_PACKAGE		/*suppress error about including H5B2pkg  */


/***********/
/* Headers */
/***********/
#include "H5private.h"		/* Generic Functions			*/
#include "H5B2pkg.h"		/* v2 B-trees				*/
#include "H5Eprivate.h"		/* Error handling		  	*/
#include "H5MFprivate.h"	/* File memory management		*/
#include "H5WBprivate.h"        /* Wrapped Buffers                      */


/****************/
/* Local Macros */
/****************/

/* B-tree format version #'s */
#define H5B2_HDR_VERSION 0              /* Header */
#define H5B2_INT_VERSION 0              /* Internal node */
#define H5B2_LEAF_VERSION 0             /* Leaf node */

/* Size of stack buffer for serialized headers */
#define H5B2_HDR_BUF_SIZE               128


/******************/
/* Local Typedefs */
/******************/


/********************/
/* Package Typedefs */
/********************/


/********************/
/* Local Prototypes */
/********************/

/* Metadata cache callbacks */
static H5B2_hdr_t *H5B2_cache_hdr_load(H5F_t *f, hid_t dxpl_id, haddr_t addr, const void *_type, void *udata);
static herr_t H5B2_cache_hdr_flush(H5F_t *f, hid_t dxpl_id, hbool_t destroy, haddr_t addr, H5B2_hdr_t *hdr, unsigned UNUSED * flags_ptr);
static herr_t H5B2_cache_hdr_clear(H5F_t *f, H5B2_hdr_t *hdr, hbool_t destroy);
static herr_t H5B2_cache_hdr_size(const H5F_t *f, const H5B2_hdr_t *hdr, size_t *size_ptr);
static H5B2_internal_t *H5B2_cache_internal_load(H5F_t *f, hid_t dxpl_id, haddr_t addr, const void *_nrec, void *udata2);
static herr_t H5B2_cache_internal_flush(H5F_t *f, hid_t dxpl_id, hbool_t destroy, haddr_t addr, H5B2_internal_t *i, unsigned UNUSED * flags_ptr);
static herr_t H5B2_cache_internal_clear(H5F_t *f, H5B2_internal_t *i, hbool_t destroy);
static herr_t H5B2_cache_internal_size(const H5F_t *f, const H5B2_internal_t *i, size_t *size_ptr);
static H5B2_leaf_t *H5B2_cache_leaf_load(H5F_t *f, hid_t dxpl_id, haddr_t addr, const void *_nrec, void *_hdr);
static herr_t H5B2_cache_leaf_flush(H5F_t *f, hid_t dxpl_id, hbool_t destroy, haddr_t addr, H5B2_leaf_t *l, unsigned UNUSED * flags_ptr);
static herr_t H5B2_cache_leaf_clear(H5F_t *f, H5B2_leaf_t *l, hbool_t destroy);
static herr_t H5B2_cache_leaf_size(const H5F_t *f, const H5B2_leaf_t *l, size_t *size_ptr);


/*********************/
/* Package Variables */
/*********************/

/* H5B2 inherits cache-like properties from H5AC */
const H5AC_class_t H5AC_BT2_HDR[1] = {{
    H5AC_BT2_HDR_ID,
    (H5AC_load_func_t)H5B2_cache_hdr_load,
    (H5AC_flush_func_t)H5B2_cache_hdr_flush,
    (H5AC_dest_func_t)H5B2_cache_hdr_dest,
    (H5AC_clear_func_t)H5B2_cache_hdr_clear,
    (H5AC_notify_func_t)NULL,
    (H5AC_size_func_t)H5B2_cache_hdr_size,
}};

/* H5B2 inherits cache-like properties from H5AC */
const H5AC_class_t H5AC_BT2_INT[1] = {{
    H5AC_BT2_INT_ID,
    (H5AC_load_func_t)H5B2_cache_internal_load,
    (H5AC_flush_func_t)H5B2_cache_internal_flush,
    (H5AC_dest_func_t)H5B2_cache_internal_dest,
    (H5AC_clear_func_t)H5B2_cache_internal_clear,
    (H5AC_notify_func_t)NULL,
    (H5AC_size_func_t)H5B2_cache_internal_size,
}};

/* H5B2 inherits cache-like properties from H5AC */
const H5AC_class_t H5AC_BT2_LEAF[1] = {{
    H5AC_BT2_LEAF_ID,
    (H5AC_load_func_t)H5B2_cache_leaf_load,
    (H5AC_flush_func_t)H5B2_cache_leaf_flush,
    (H5AC_dest_func_t)H5B2_cache_leaf_dest,
    (H5AC_clear_func_t)H5B2_cache_leaf_clear,
    (H5AC_notify_func_t)NULL,
    (H5AC_size_func_t)H5B2_cache_leaf_size,
}};


/*****************************/
/* Library Private Variables */
/*****************************/


/*******************/
/* Local Variables */
/*******************/



/*-------------------------------------------------------------------------
 * Function:	H5B2_cache_hdr_load
 *
 * Purpose:	Loads a B-tree header from the disk.
 *
 * Return:	Success:	Pointer to a new B-tree.
 *		Failure:	NULL
 *
 * Programmer:	Quincey Koziol
 *		koziol@ncsa.uiuc.edu
 *		Feb 1 2005
 *
 *-------------------------------------------------------------------------
 */
static H5B2_hdr_t *
H5B2_cache_hdr_load(H5F_t *f, hid_t dxpl_id, haddr_t addr, const void UNUSED *udata1,
    void *ctx_udata)
{
    H5B2_create_t       cparam;         /* B-tree creation parameters */
    H5B2_subid_t        id;		/* ID of B-tree class, as found in file */
    uint16_t            depth;          /* Depth of B-tree */
    H5B2_hdr_t		*hdr = NULL;    /* B-tree header */
    size_t		size;           /* Header size */
    uint32_t            stored_chksum;  /* Stored metadata checksum value */
    uint32_t            computed_chksum; /* Computed metadata checksum value */
    H5WB_t              *wb = NULL;     /* Wrapped buffer for header data */
    uint8_t             hdr_buf[H5B2_HDR_BUF_SIZE]; /* Buffer for header */
<<<<<<< HEAD
    uint8_t		*buf;           /* Pointer to header buffer */
    uint8_t		*p;             /* Pointer into raw data buffer */
    H5B2_hdr_t		*ret_value;     /* Return value */
=======
    uint8_t		*hdr;           /* Pointer to header buffer */
    const uint8_t	*p;             /* Pointer into raw data buffer */
    H5B2_t		*ret_value;     /* Return value */
>>>>>>> 77038a81

    FUNC_ENTER_NOAPI_NOINIT(H5B2_cache_hdr_load)

    /* Check arguments */
    HDassert(f);
    HDassert(H5F_addr_defined(addr));

    /* Allocate new B-tree header and reset cache info */
    if(NULL == (hdr = H5B2_hdr_alloc(f)))
	HGOTO_ERROR(H5E_BTREE, H5E_CANTALLOC, NULL, "allocation failed for B-tree header")

    /* Wrap the local buffer for serialized header info */
    if(NULL == (wb = H5WB_wrap(hdr_buf, sizeof(hdr_buf))))
        HGOTO_ERROR(H5E_BTREE, H5E_CANTINIT, NULL, "can't wrap buffer")

    /* Compute the size of the serialized B-tree header on disk */
    size = H5B2_HEADER_SIZE(hdr);

    /* Get a pointer to a buffer that's large enough for header */
    if(NULL == (buf = (uint8_t *)H5WB_actual(wb, size)))
        HGOTO_ERROR(H5E_BTREE, H5E_NOSPACE, NULL, "can't get actual buffer")

    /* Read header from disk */
    if(H5F_block_read(f, H5FD_MEM_BTREE, addr, size, dxpl_id, buf) < 0)
	HGOTO_ERROR(H5E_BTREE, H5E_READERROR, NULL, "can't read B-tree header")

    /* Get temporary pointer to serialized header */
    p = buf;

    /* Magic number */
    if(HDmemcmp(p, H5B2_HDR_MAGIC, (size_t)H5_SIZEOF_MAGIC))
	HGOTO_ERROR(H5E_BTREE, H5E_CANTLOAD, NULL, "wrong B-tree header signature")
    p += H5_SIZEOF_MAGIC;

    /* Version */
    if(*p++ != H5B2_HDR_VERSION)
	HGOTO_ERROR(H5E_BTREE, H5E_CANTLOAD, NULL, "wrong B-tree header version")

    /* B-tree class */
    id = *p++;
    if(id >= H5B2_NUM_BTREE_ID)
	HGOTO_ERROR(H5E_BTREE, H5E_BADTYPE, NULL, "invalid B-tree type")

    /* Node size (in bytes) */
    UINT32DECODE(p, cparam.node_size);

    /* Raw key size (in bytes) */
    UINT16DECODE(p, cparam.rrec_size);

    /* Depth of tree */
    UINT16DECODE(p, depth);

    /* Split & merge %s */
    cparam.split_percent = *p++;
    cparam.merge_percent = *p++;

    /* Root node pointer */
    H5F_addr_decode(f, (const uint8_t **)&p, &(hdr->root.addr));
    UINT16DECODE(p, hdr->root.node_nrec);
    H5F_DECODE_LENGTH(f, p, hdr->root.all_nrec);

    /* Metadata checksum */
    UINT32DECODE(p, stored_chksum);

    /* Sanity check */
<<<<<<< HEAD
    HDassert((size_t)(p - buf) == size);
=======
    HDassert((size_t)(p - (const uint8_t *)hdr) == size);
>>>>>>> 77038a81

    /* Compute checksum on entire header */
    computed_chksum = H5_checksum_metadata(buf, (size - H5B2_SIZEOF_CHKSUM), 0);

    /* Verify checksum */
    if(stored_chksum != computed_chksum)
	HGOTO_ERROR(H5E_BTREE, H5E_BADVALUE, NULL, "incorrect metadata checksum for v2 B-tree header")

    /* Initialize B-tree header info */
    cparam.cls = H5B2_client_class_g[id];
    if(H5B2_hdr_init(f, hdr, &cparam, ctx_udata, depth) < 0)
	HGOTO_ERROR(H5E_BTREE, H5E_CANTINIT, NULL, "can't initialize B-tree header info")

    /* Set the B-tree header's address */
    hdr->addr = addr;

    /* Set return value */
    ret_value = hdr;

done:
    /* Release resources */
    if(wb && H5WB_unwrap(wb) < 0)
        HDONE_ERROR(H5E_BTREE, H5E_CLOSEERROR, NULL, "can't close wrapped buffer")
    if(!ret_value && hdr)
        if(H5B2_hdr_free(hdr) < 0)
            HDONE_ERROR(H5E_BTREE, H5E_CANTRELEASE, NULL, "can't release v2 B-tree header")

    FUNC_LEAVE_NOAPI(ret_value)
} /* end H5B2_cache_hdr_load() */ /*lint !e818 Can't make udata a pointer to const */


/*-------------------------------------------------------------------------
 * Function:	H5B2_cache_hdr_flush
 *
 * Purpose:	Flushes a dirty B-tree header to disk.
 *
 * Return:	Non-negative on success/Negative on failure
 *
 * Programmer:	Quincey Koziol
 *		koziol@ncsa.uiuc.edu
 *		Feb 1 2005
 *
 *-------------------------------------------------------------------------
 */
static herr_t
H5B2_cache_hdr_flush(H5F_t *f, hid_t dxpl_id, hbool_t destroy, haddr_t addr,
    H5B2_hdr_t *hdr, unsigned UNUSED * flags_ptr)
{
    H5WB_t      *wb = NULL;             /* Wrapped buffer for header data */
    uint8_t     hdr_buf[H5B2_HDR_BUF_SIZE]; /* Buffer for header */
    herr_t      ret_value = SUCCEED;    /* Return value */

    FUNC_ENTER_NOAPI_NOINIT(H5B2_cache_hdr_flush)

    /* check arguments */
    HDassert(f);
    HDassert(H5F_addr_defined(addr));
    HDassert(hdr);

    if(hdr->cache_info.is_dirty) {
        uint8_t	*buf;           /* Pointer to header buffer */
        uint8_t *p;             /* Pointer into raw data buffer */
        size_t	size;           /* Header size on disk */
        uint32_t metadata_chksum; /* Computed metadata checksum value */

        /* Set the B-tree header's file context for this operation */
        hdr->f = f;

        /* Wrap the local buffer for serialized header info */
        if(NULL == (wb = H5WB_wrap(hdr_buf, sizeof(hdr_buf))))
            HGOTO_ERROR(H5E_BTREE, H5E_CANTINIT, FAIL, "can't wrap buffer")

        /* Compute the size of the serialized B-tree header on disk */
        size = H5B2_HEADER_SIZE(hdr);

        /* Get a pointer to a buffer that's large enough for header */
        if(NULL == (buf = (uint8_t *)H5WB_actual(wb, size)))
            HGOTO_ERROR(H5E_BTREE, H5E_NOSPACE, FAIL, "can't get actual buffer")

        /* Get temporary pointer to serialized header */
        p = buf;

        /* Magic number */
        HDmemcpy(p, H5B2_HDR_MAGIC, (size_t)H5_SIZEOF_MAGIC);
        p += H5_SIZEOF_MAGIC;

        /* Version # */
        *p++ = H5B2_HDR_VERSION;

        /* B-tree type */
        *p++ = hdr->cls->id;

        /* Node size (in bytes) */
        UINT32ENCODE(p, hdr->node_size);

        /* Raw key size (in bytes) */
        UINT16ENCODE(p, hdr->rrec_size);

        /* Depth of tree */
        UINT16ENCODE(p, hdr->depth);

        /* Split & merge %s */
        H5_CHECK_OVERFLOW(hdr->split_percent, /* From: */ unsigned, /* To: */ uint8_t);
        *p++ = (uint8_t)hdr->split_percent;
        H5_CHECK_OVERFLOW(hdr->merge_percent, /* From: */ unsigned, /* To: */ uint8_t);
        *p++ = (uint8_t)hdr->merge_percent;

        /* Root node pointer */
        H5F_addr_encode(f, &p, hdr->root.addr);
        UINT16ENCODE(p, hdr->root.node_nrec);
        H5F_ENCODE_LENGTH(f, p, hdr->root.all_nrec);

        /* Compute metadata checksum */
        metadata_chksum = H5_checksum_metadata(buf, (size - H5B2_SIZEOF_CHKSUM), 0);

        /* Metadata checksum */
        UINT32ENCODE(p, metadata_chksum);

	/* Write the B-tree header. */
        HDassert((size_t)(p - buf) == size);
	if(H5F_block_write(f, H5FD_MEM_BTREE, addr, size, dxpl_id, buf) < 0)
	    HGOTO_ERROR(H5E_BTREE, H5E_CANTFLUSH, FAIL, "unable to save B-tree header to disk")

	hdr->cache_info.is_dirty = FALSE;
    } /* end if */

    if(destroy)
        if(H5B2_cache_hdr_dest(f, hdr) < 0)
	    HGOTO_ERROR(H5E_BTREE, H5E_CANTFREE, FAIL, "unable to destroy B-tree header")

done:
    /* Release resources */
    if(wb && H5WB_unwrap(wb) < 0)
        HDONE_ERROR(H5E_BTREE, H5E_CLOSEERROR, FAIL, "can't close wrapped buffer")

    FUNC_LEAVE_NOAPI(ret_value)
} /* H5B2_cache_hdr_flush() */


/*-------------------------------------------------------------------------
 * Function:	H5B2_cache_hdr_dest
 *
 * Purpose:	Destroys a B-tree header in memory.
 *
 * Return:	Non-negative on success/Negative on failure
 *
 * Programmer:	Quincey Koziol
 *		koziol@ncsa.uiuc.edu
 *		Feb 1 2005
 *
 *-------------------------------------------------------------------------
 */
herr_t
H5B2_cache_hdr_dest(H5F_t *f, H5B2_hdr_t *hdr)
{
    herr_t ret_value = SUCCEED;         /* Return value */

    FUNC_ENTER_NOAPI_NOINIT(H5B2_cache_hdr_dest)

    /*
     * Check arguments.
     */
    HDassert(hdr);
    HDassert(hdr->rc == 0);

    /* If we're going to free the space on disk, the address must be valid */
    HDassert(!hdr->cache_info.free_file_space_on_destroy || H5F_addr_defined(hdr->cache_info.addr));

    /* Check for freeing file space for B-tree header */
    if(hdr->cache_info.free_file_space_on_destroy) {
        /* Release the space on disk */
        /* (XXX: Nasty usage of internal DXPL value! -QAK) */
        if(H5MF_xfree(f, H5FD_MEM_BTREE, H5AC_dxpl_id, hdr->cache_info.addr, (hsize_t)H5B2_HEADER_SIZE(hdr)) < 0)
            HGOTO_ERROR(H5E_BTREE, H5E_CANTFREE, FAIL, "unable to free v2 B-tree header")
    } /* end if */

    /* Release B-tree header info */
    if(H5B2_hdr_free(hdr) < 0)
        HGOTO_ERROR(H5E_BTREE, H5E_CANTFREE, FAIL, "unable to free v2 B-tree header info")

done:
    FUNC_LEAVE_NOAPI(ret_value)
} /* end H5B2_cache_hdr_dest() */


/*-------------------------------------------------------------------------
 * Function:	H5B2_cache_hdr_clear
 *
 * Purpose:	Mark a B-tree header in memory as non-dirty.
 *
 * Return:	Non-negative on success/Negative on failure
 *
 * Programmer:	Quincey Koziol
 *		koziol@ncsa.uiuc.edu
 *		Feb  1 2005
 *
 *-------------------------------------------------------------------------
 */
static herr_t
H5B2_cache_hdr_clear(H5F_t *f, H5B2_hdr_t *hdr, hbool_t destroy)
{
    herr_t ret_value = SUCCEED;         /* Return value */

    FUNC_ENTER_NOAPI_NOINIT(H5B2_cache_hdr_clear)

    /*
     * Check arguments.
     */
    HDassert(hdr);

    /* Reset the dirty flag.  */
    hdr->cache_info.is_dirty = FALSE;

    if(destroy)
        if(H5B2_cache_hdr_dest(f, hdr) < 0)
	    HGOTO_ERROR(H5E_BTREE, H5E_CANTFREE, FAIL, "unable to destroy B-tree header")

done:
    FUNC_LEAVE_NOAPI(ret_value)
} /* end H5B2_cache_hdr_clear() */


/*-------------------------------------------------------------------------
 * Function:	H5B2_cache_hdr_size
 *
 * Purpose:	Compute the size in bytes of a B-tree header
 *		on disk, and return it in *size_ptr.  On failure,
 *		the value of *size_ptr is undefined.
 *
 * Return:	Non-negative on success/Negative on failure
 *
 * Programmer:	Quincey Koziol
 *		koziol@ncsa.uiuc.edu
 *		Feb 1 2005
 *
 *-------------------------------------------------------------------------
 */
static herr_t
H5B2_cache_hdr_size(const H5F_t UNUSED *f, const H5B2_hdr_t *hdr, size_t *size_ptr)
{
    FUNC_ENTER_NOAPI_NOINIT_NOFUNC(H5B2_cache_hdr_size)

    /* check arguments */
    HDassert(f);
    HDassert(size_ptr);

    /* Set size value */
    *size_ptr = H5B2_HEADER_SIZE(hdr);

    FUNC_LEAVE_NOAPI(SUCCEED)
} /* H5B2_cache_hdr_size() */


/*-------------------------------------------------------------------------
 * Function:	H5B2_cache_internal_load
 *
 * Purpose:	Loads a B-tree internal node from the disk.
 *
 * Return:	Success:	Pointer to a new B-tree internal node.
<<<<<<< HEAD
 *		Failure:	NULL
=======
 *              Failure:        NULL
>>>>>>> 77038a81
 *
 * Programmer:	Quincey Koziol
 *		koziol@ncsa.uiuc.edu
 *		Feb 2 2005
 *
 *-------------------------------------------------------------------------
 */
static H5B2_internal_t *
H5B2_cache_internal_load(H5F_t *f, hid_t dxpl_id, haddr_t addr, const void *_udata, void UNUSED *udata2)
{
    const H5B2_int_load_ud1_t *udata = (const H5B2_int_load_ud1_t *)_udata;     /* Pointer to user data */
    H5B2_internal_t	*internal = NULL;       /* Internal node read */
    const uint8_t	*p;             /* Pointer into raw data buffer */
    uint8_t		*native;        /* Pointer to native record info */
    H5B2_node_ptr_t	*int_node_ptr;  /* Pointer to node pointer info */
    uint32_t            stored_chksum;  /* Stored metadata checksum value */
    uint32_t            computed_chksum; /* Computed metadata checksum value */
    unsigned		u;              /* Local index variable */
    H5B2_internal_t	*ret_value;     /* Return value */

    FUNC_ENTER_NOAPI_NOINIT(H5B2_cache_internal_load)

    /* Check arguments */
    HDassert(f);
    HDassert(H5F_addr_defined(addr));
    HDassert(udata);

    /* Allocate new internal node and reset cache info */
    if(NULL == (internal = H5FL_MALLOC(H5B2_internal_t)))
	HGOTO_ERROR(H5E_RESOURCE, H5E_NOSPACE, NULL, "memory allocation failed")
    HDmemset(&internal->cache_info, 0, sizeof(H5AC_info_t));

    /* Set the B-tree header's file context for this operation */
    udata->hdr->f = f;

    /* Increment ref. count on B-tree header */
    if(H5B2_hdr_incr(udata->hdr) < 0)
	HGOTO_ERROR(H5E_BTREE, H5E_CANTINC, NULL, "can't increment ref. count on B-tree header")

    /* Share B-tree information */
    internal->hdr = udata->hdr;

    /* Read header from disk */
    if(H5F_block_read(f, H5FD_MEM_BTREE, addr, udata->hdr->node_size, dxpl_id, udata->hdr->page) < 0)
	HGOTO_ERROR(H5E_BTREE, H5E_READERROR, NULL, "can't read B-tree internal node")

    p = udata->hdr->page;

    /* Magic number */
    if(HDmemcmp(p, H5B2_INT_MAGIC, (size_t)H5_SIZEOF_MAGIC))
        HGOTO_ERROR(H5E_BTREE, H5E_CANTLOAD, NULL, "wrong B-tree internal node signature")
    p += H5_SIZEOF_MAGIC;

    /* Version */
    if(*p++ != H5B2_INT_VERSION)
	HGOTO_ERROR(H5E_BTREE, H5E_CANTLOAD, NULL, "wrong B-tree internal node version")

    /* B-tree type */
    if(*p++ != (uint8_t)udata->hdr->cls->id)
	HGOTO_ERROR(H5E_BTREE, H5E_BADTYPE, NULL, "incorrect B-tree type")

    /* Allocate space for the native keys in memory */
    if(NULL == (internal->int_native = (uint8_t *)H5FL_FAC_MALLOC(udata->hdr->node_info[udata->depth].nat_rec_fac)))
        HGOTO_ERROR(H5E_RESOURCE, H5E_NOSPACE, NULL, "memory allocation failed for B-tree internal native keys")

    /* Allocate space for the node pointers in memory */
    if(NULL == (internal->node_ptrs = (H5B2_node_ptr_t *)H5FL_FAC_MALLOC(udata->hdr->node_info[udata->depth].node_ptr_fac)))
        HGOTO_ERROR(H5E_RESOURCE, H5E_NOSPACE, NULL, "memory allocation failed for B-tree internal node pointers")

    /* Set the number of records in the leaf & it's depth */
    internal->nrec = udata->nrec;
    internal->depth = udata->depth;

    /* Deserialize records for internal node */
    native = internal->int_native;
    for(u = 0; u < internal->nrec; u++) {
        /* Decode record */
        if((udata->hdr->cls->decode)(p, native, udata->hdr->cb_ctx) < 0)
            HGOTO_ERROR(H5E_BTREE, H5E_CANTDECODE, NULL, "unable to decode B-tree record")

        /* Move to next record */
        p += udata->hdr->rrec_size;
        native += udata->hdr->cls->nrec_size;
    } /* end for */

    /* Deserialize node pointers for internal node */
    int_node_ptr = internal->node_ptrs;
    for(u = 0; u < (unsigned)(internal->nrec + 1); u++) {
        /* Decode node pointer */
        H5F_addr_decode(f, (const uint8_t **)&p, &(int_node_ptr->addr));
        UINT64DECODE_VAR(p, int_node_ptr->node_nrec, udata->hdr->max_nrec_size);
        if(udata->depth > 1)
            UINT64DECODE_VAR(p, int_node_ptr->all_nrec, udata->hdr->node_info[udata->depth - 1].cum_max_nrec_size)
        else
            int_node_ptr->all_nrec = int_node_ptr->node_nrec;

        /* Move to next node pointer */
        int_node_ptr++;
    } /* end for */

    /* Compute checksum on internal node */
<<<<<<< HEAD
    computed_chksum = H5_checksum_metadata(udata->hdr->page, (size_t)(p - udata->hdr->page), 0);
=======
    computed_chksum = H5_checksum_metadata(shared->page, (size_t)(p - (const uint8_t *)shared->page), 0);
>>>>>>> 77038a81

    /* Metadata checksum */
    UINT32DECODE(p, stored_chksum);

    /* Sanity check parsing */
<<<<<<< HEAD
    HDassert((size_t)(p - udata->hdr->page) <= udata->hdr->node_size);
=======
    HDassert((size_t)(p - (const uint8_t *)shared->page) <= shared->node_size);
>>>>>>> 77038a81

    /* Verify checksum */
    if(stored_chksum != computed_chksum)
	HGOTO_ERROR(H5E_BTREE, H5E_BADVALUE, NULL, "incorrect metadata checksum for v2 internal node")

    /* Set return value */
    ret_value = internal;

done:
    if(!ret_value && internal)
        (void)H5B2_cache_internal_dest(f, internal);

    FUNC_LEAVE_NOAPI(ret_value)
} /* H5B2_cache_internal_load() */ /*lint !e818 Can't make udata a pointer to const */


/*-------------------------------------------------------------------------
 * Function:	H5B2_cache_internal_flush
 *
 * Purpose:	Flushes a dirty B-tree internal node to disk.
 *
 * Return:	Non-negative on success/Negative on failure
 *
 * Programmer:	Quincey Koziol
 *		koziol@ncsa.uiuc.edu
 *		Feb 3 2005
 *
 *-------------------------------------------------------------------------
 */
static herr_t
H5B2_cache_internal_flush(H5F_t *f, hid_t dxpl_id, hbool_t destroy, haddr_t addr, H5B2_internal_t *internal, unsigned UNUSED * flags_ptr)
{
    herr_t      ret_value = SUCCEED;    /* Return value */

    FUNC_ENTER_NOAPI_NOINIT(H5B2_cache_internal_flush)

    /* check arguments */
    HDassert(f);
    HDassert(H5F_addr_defined(addr));
    HDassert(internal);
    HDassert(internal->hdr);

    if(internal->cache_info.is_dirty) {
        uint8_t *p;             /* Pointer into raw data buffer */
        uint8_t *native;        /* Pointer to native record info */
        H5B2_node_ptr_t *int_node_ptr;      /* Pointer to node pointer info */
        uint32_t metadata_chksum; /* Computed metadata checksum value */
        unsigned u;             /* Local index variable */

        /* Set the B-tree header's file context for this operation */
        internal->hdr->f = f;

        p = internal->hdr->page;

        /* Magic number */
        HDmemcpy(p, H5B2_INT_MAGIC, (size_t)H5_SIZEOF_MAGIC);
        p += H5_SIZEOF_MAGIC;

        /* Version # */
        *p++ = H5B2_INT_VERSION;

        /* B-tree type */
        *p++ = internal->hdr->cls->id;
        HDassert((size_t)(p - internal->hdr->page) == (H5B2_INT_PREFIX_SIZE - H5B2_SIZEOF_CHKSUM));

        /* Serialize records for internal node */
        native = internal->int_native;
        for(u = 0; u < internal->nrec; u++) {
            /* Encode record */
            if((internal->hdr->cls->encode)(p, native, internal->hdr->cb_ctx) < 0)
                HGOTO_ERROR(H5E_BTREE, H5E_CANTENCODE, FAIL, "unable to encode B-tree record")

            /* Move to next record */
            p += internal->hdr->rrec_size;
            native += internal->hdr->cls->nrec_size;
        } /* end for */

        /* Serialize node pointers for internal node */
        int_node_ptr = internal->node_ptrs;
        for(u = 0; u < (unsigned)(internal->nrec + 1); u++) {
            /* Encode node pointer */
            H5F_addr_encode(f, &p, int_node_ptr->addr);
            UINT64ENCODE_VAR(p, int_node_ptr->node_nrec, internal->hdr->max_nrec_size);
            if(internal->depth > 1)
                UINT64ENCODE_VAR(p, int_node_ptr->all_nrec, internal->hdr->node_info[internal->depth - 1].cum_max_nrec_size);

            /* Move to next node pointer */
            int_node_ptr++;
        } /* end for */

        /* Compute metadata checksum */
        metadata_chksum = H5_checksum_metadata(internal->hdr->page, (size_t)(p - internal->hdr->page), 0);

        /* Metadata checksum */
        UINT32ENCODE(p, metadata_chksum);

	/* Write the B-tree internal node */
        HDassert((size_t)(p - internal->hdr->page) <= internal->hdr->node_size);
	if(H5F_block_write(f, H5FD_MEM_BTREE, addr, internal->hdr->node_size, dxpl_id, internal->hdr->page) < 0)
	    HGOTO_ERROR(H5E_BTREE, H5E_CANTFLUSH, FAIL, "unable to save B-tree internal node to disk")

	internal->cache_info.is_dirty = FALSE;
    } /* end if */

    if(destroy)
        if(H5B2_cache_internal_dest(f, internal) < 0)
	    HGOTO_ERROR(H5E_BTREE, H5E_CANTFREE, FAIL, "unable to destroy B-tree internal node")

done:
    FUNC_LEAVE_NOAPI(ret_value)
} /* H5B2_cache_internal_flush() */


/*-------------------------------------------------------------------------
 * Function:	H5B2_cache_internal_dest
 *
 * Purpose:	Destroys a B-tree internal node in memory.
 *
 * Return:	Non-negative on success/Negative on failure
 *
 * Programmer:	Quincey Koziol
 *		koziol@ncsa.uiuc.edu
 *		Feb 2 2005
 *
 *-------------------------------------------------------------------------
 */
herr_t
H5B2_cache_internal_dest(H5F_t *f, H5B2_internal_t *internal)
{
    herr_t ret_value = SUCCEED;         /* Return value */

    FUNC_ENTER_NOAPI_NOINIT(H5B2_cache_internal_dest)

    /*
     * Check arguments.
     */
    HDassert(f);
    HDassert(internal);
    HDassert(internal->hdr);

    /* If we're going to free the space on disk, the address must be valid */
    HDassert(!internal->cache_info.free_file_space_on_destroy || H5F_addr_defined(internal->cache_info.addr));

    /* Check for freeing file space for B-tree internal node */
    if(internal->cache_info.free_file_space_on_destroy) {
        /* Release the space on disk */
        /* (XXX: Nasty usage of internal DXPL value! -QAK) */
        if(H5MF_xfree(f, H5FD_MEM_BTREE, H5AC_dxpl_id, internal->cache_info.addr, (hsize_t)internal->hdr->node_size) < 0)
            HGOTO_ERROR(H5E_BTREE, H5E_CANTFREE, FAIL, "unable to free v2 B-tree internal node")
    } /* end if */

    /* Set the B-tree header's file context for this operation */
    internal->hdr->f = f;

    /* Release internal node's native key buffer */
    if(internal->int_native)
        H5FL_FAC_FREE(internal->hdr->node_info[internal->depth].nat_rec_fac, internal->int_native);

    /* Release internal node's node pointer buffer */
    if(internal->node_ptrs)
        H5FL_FAC_FREE(internal->hdr->node_info[internal->depth].node_ptr_fac, internal->node_ptrs);

    /* Decrement ref. count on B-tree header */
    if(H5B2_hdr_decr(internal->hdr) < 0)
	HGOTO_ERROR(H5E_BTREE, H5E_CANTDEC, FAIL, "can't decrement ref. count on B-tree header")

    /* Free B-tree internal node info */
    internal = H5FL_FREE(H5B2_internal_t, internal);

done:
    FUNC_LEAVE_NOAPI(ret_value)
} /* end H5B2_cache_internal_dest() */


/*-------------------------------------------------------------------------
 * Function:	H5B2_cache_internal_clear
 *
 * Purpose:	Mark a B-tree internal node in memory as non-dirty.
 *
 * Return:	Non-negative on success/Negative on failure
 *
 * Programmer:	Quincey Koziol
 *		koziol@ncsa.uiuc.edu
 *		Feb  2 2005
 *
 *-------------------------------------------------------------------------
 */
static herr_t
H5B2_cache_internal_clear(H5F_t *f, H5B2_internal_t *internal, hbool_t destroy)
{
    herr_t ret_value = SUCCEED;

    FUNC_ENTER_NOAPI_NOINIT(H5B2_cache_internal_clear)

    /*
     * Check arguments.
     */
    HDassert(internal);

    /* Reset the dirty flag.  */
    internal->cache_info.is_dirty = FALSE;

    if(destroy)
        if(H5B2_cache_internal_dest(f, internal) < 0)
	    HGOTO_ERROR(H5E_BTREE, H5E_CANTFREE, FAIL, "unable to destroy B-tree internal node")

done:
    FUNC_LEAVE_NOAPI(ret_value)
} /* end H5B2_cache_internal_clear() */


/*-------------------------------------------------------------------------
 * Function:	H5B2_cache_internal_size
 *
 * Purpose:	Compute the size in bytes of a B-tree internal node
 *		on disk, and return it in *size_ptr.  On failure,
 *		the value of *size_ptr is undefined.
 *
 * Return:	Non-negative on success/Negative on failure
 *
 * Programmer:	Quincey Koziol
 *		koziol@ncsa.uiuc.edu
 *		Feb 2 2005
 *
 *-------------------------------------------------------------------------
 */
static herr_t
H5B2_cache_internal_size(const H5F_t UNUSED *f, const H5B2_internal_t *internal, size_t *size_ptr)
{
    FUNC_ENTER_NOAPI_NOINIT_NOFUNC(H5B2_cache_internal_size)

    /* check arguments */
    HDassert(internal);
    HDassert(internal->hdr);
    HDassert(size_ptr);

    /* Set size value */
    *size_ptr = internal->hdr->node_size;

    FUNC_LEAVE_NOAPI(SUCCEED)
} /* H5B2_cache_internal_size() */


/*-------------------------------------------------------------------------
 * Function:	H5B2_cache_leaf_load
 *
 * Purpose:	Loads a B-tree leaf from the disk.
 *
 * Return:	Success:	Pointer to a new B-tree leaf node.
 *		Failure:	NULL
 *
 * Programmer:	Quincey Koziol
 *		koziol@ncsa.uiuc.edu
 *		Feb 2 2005
 *
 *-------------------------------------------------------------------------
 */
static H5B2_leaf_t *
H5B2_cache_leaf_load(H5F_t *f, hid_t dxpl_id, haddr_t addr, const void *_nrec, void *_hdr)
{
    const uint16_t      *nrec = (const uint16_t *)_nrec;
    H5B2_hdr_t 	        *hdr = (H5B2_hdr_t *)_hdr;  /* B-tree header information */
    H5B2_leaf_t		*leaf = NULL;   /* Pointer to lead node loaded */
    const uint8_t	*p;             /* Pointer into raw data buffer */
    uint8_t		*native;        /* Pointer to native keys */
    uint32_t            stored_chksum;  /* Stored metadata checksum value */
    uint32_t            computed_chksum; /* Computed metadata checksum value */
    unsigned		u;              /* Local index variable */
    H5B2_leaf_t		*ret_value;     /* Return value */

    FUNC_ENTER_NOAPI_NOINIT(H5B2_cache_leaf_load)

    /* Check arguments */
    HDassert(f);
    HDassert(H5F_addr_defined(addr));
    HDassert(hdr);

    /* Allocate new leaf node and reset cache info */
    if(NULL == (leaf = H5FL_MALLOC(H5B2_leaf_t)))
	HGOTO_ERROR(H5E_RESOURCE, H5E_NOSPACE, NULL, "memory allocation failed")
    HDmemset(&leaf->cache_info, 0, sizeof(H5AC_info_t));

    /* Set the B-tree header's file context for this operation */
    hdr->f = f;

    /* Increment ref. count on B-tree header */
    if(H5B2_hdr_incr(hdr) < 0)
	HGOTO_ERROR(H5E_BTREE, H5E_CANTINC, NULL, "can't increment ref. count on B-tree header")

    /* Share B-tree header information */
    leaf->hdr = hdr;

    /* Read header from disk */
    if(H5F_block_read(f, H5FD_MEM_BTREE, addr, hdr->node_size, dxpl_id, hdr->page) < 0)
	HGOTO_ERROR(H5E_BTREE, H5E_READERROR, NULL, "can't read B-tree leaf node")

    p = hdr->page;

    /* Magic number */
    if(HDmemcmp(p, H5B2_LEAF_MAGIC, (size_t)H5_SIZEOF_MAGIC))
	HGOTO_ERROR(H5E_BTREE, H5E_CANTLOAD, NULL, "wrong B-tree leaf node signature")
    p += H5_SIZEOF_MAGIC;

    /* Version */
    if(*p++ != H5B2_LEAF_VERSION)
	HGOTO_ERROR(H5E_BTREE, H5E_CANTLOAD, NULL, "wrong B-tree leaf node version")

    /* B-tree type */
    if(*p++ != (uint8_t)hdr->cls->id)
	HGOTO_ERROR(H5E_BTREE, H5E_BADTYPE, NULL, "incorrect B-tree type")

    /* Allocate space for the native keys in memory */
    if(NULL == (leaf->leaf_native = (uint8_t *)H5FL_FAC_MALLOC(hdr->node_info[0].nat_rec_fac)))
	HGOTO_ERROR(H5E_BTREE, H5E_NOSPACE, NULL, "memory allocation failed for B-tree leaf native keys")

    /* Set the number of records in the leaf */
    leaf->nrec = *nrec;

    /* Deserialize records for leaf node */
    native = leaf->leaf_native;
    for(u = 0; u < leaf->nrec; u++) {
        /* Decode record */
        if((hdr->cls->decode)(p, native, hdr->cb_ctx) < 0)
            HGOTO_ERROR(H5E_BTREE, H5E_CANTENCODE, NULL, "unable to decode B-tree record")

        /* Move to next record */
        p += hdr->rrec_size;
        native += hdr->cls->nrec_size;
    } /* end for */

    /* Compute checksum on internal node */
<<<<<<< HEAD
    computed_chksum = H5_checksum_metadata(hdr->page, (size_t)(p - hdr->page), 0);
=======
    computed_chksum = H5_checksum_metadata(shared->page, (size_t)(p - (const uint8_t *)shared->page), 0);
>>>>>>> 77038a81

    /* Metadata checksum */
    UINT32DECODE(p, stored_chksum);

    /* Sanity check parsing */
<<<<<<< HEAD
    HDassert((size_t)(p - hdr->page) <= hdr->node_size);
=======
    HDassert((size_t)(p - (const uint8_t *)shared->page) <= shared->node_size);
>>>>>>> 77038a81

    /* Verify checksum */
    if(stored_chksum != computed_chksum)
	HGOTO_ERROR(H5E_BTREE, H5E_BADVALUE, NULL, "incorrect metadata checksum for v2 leaf node")

    /* Set return value */
    ret_value = leaf;

done:
    if(!ret_value && leaf)
<<<<<<< HEAD
        (void)H5B2_cache_leaf_dest(f, leaf);
=======
        (void)H5B2_cache_leaf_dest(f,leaf);

>>>>>>> 77038a81
    FUNC_LEAVE_NOAPI(ret_value)
} /* H5B2_cache_leaf_load() */ /*lint !e818 Can't make udata a pointer to const */


/*-------------------------------------------------------------------------
 * Function:	H5B2_cache_leaf_flush
 *
 * Purpose:	Flushes a dirty B-tree leaf node to disk.
 *
 * Return:	Non-negative on success/Negative on failure
 *
 * Programmer:	Quincey Koziol
 *		koziol@ncsa.uiuc.edu
 *		Feb 2 2005
 *
 *-------------------------------------------------------------------------
 */
static herr_t
H5B2_cache_leaf_flush(H5F_t *f, hid_t dxpl_id, hbool_t destroy, haddr_t addr, H5B2_leaf_t *leaf, unsigned UNUSED * flags_ptr)
{
    herr_t      ret_value = SUCCEED;    /* Return value */

    FUNC_ENTER_NOAPI_NOINIT(H5B2_cache_leaf_flush)

    /* check arguments */
    HDassert(f);
    HDassert(H5F_addr_defined(addr));
    HDassert(leaf);
    HDassert(leaf->hdr);

    if(leaf->cache_info.is_dirty) {
        uint8_t *p;             /* Pointer into raw data buffer */
        uint8_t *native;        /* Pointer to native keys */
        uint32_t metadata_chksum; /* Computed metadata checksum value */
        unsigned u;             /* Local index variable */

        /* Set the B-tree header's file context for this operation */
        leaf->hdr->f = f;

        p = leaf->hdr->page;

        /* magic number */
        HDmemcpy(p, H5B2_LEAF_MAGIC, (size_t)H5_SIZEOF_MAGIC);
        p += H5_SIZEOF_MAGIC;

        /* version # */
        *p++ = H5B2_LEAF_VERSION;

        /* b-tree type */
        *p++ = leaf->hdr->cls->id;
        HDassert((size_t)(p - leaf->hdr->page) == (H5B2_LEAF_PREFIX_SIZE - H5B2_SIZEOF_CHKSUM));

        /* Serialize records for leaf node */
        native = leaf->leaf_native;
        for(u = 0; u < leaf->nrec; u++) {
            /* Encode record */
            if((leaf->hdr->cls->encode)(p, native, leaf->hdr->cb_ctx) < 0)
                HGOTO_ERROR(H5E_BTREE, H5E_CANTENCODE, FAIL, "unable to encode B-tree record")

            /* Move to next record */
            p += leaf->hdr->rrec_size;
            native += leaf->hdr->cls->nrec_size;
        } /* end for */

        /* Compute metadata checksum */
        metadata_chksum = H5_checksum_metadata(leaf->hdr->page, (size_t)(p - leaf->hdr->page), 0);

        /* Metadata checksum */
        UINT32ENCODE(p, metadata_chksum);

	/* Write the B-tree leaf node */
        HDassert((size_t)(p - leaf->hdr->page) <= leaf->hdr->node_size);
	if(H5F_block_write(f, H5FD_MEM_BTREE, addr, leaf->hdr->node_size, dxpl_id, leaf->hdr->page) < 0)
	    HGOTO_ERROR(H5E_BTREE, H5E_CANTFLUSH, FAIL, "unable to save B-tree leaf node to disk")

	leaf->cache_info.is_dirty = FALSE;
    } /* end if */

    if(destroy)
        if(H5B2_cache_leaf_dest(f, leaf) < 0)
	    HGOTO_ERROR(H5E_BTREE, H5E_CANTFREE, FAIL, "unable to destroy B-tree leaf node")

done:
    FUNC_LEAVE_NOAPI(ret_value)
} /* H5B2_cache_leaf_flush() */


/*-------------------------------------------------------------------------
 * Function:	H5B2_cache_leaf_dest
 *
 * Purpose:	Destroys a B-tree leaf node in memory.
 *
 * Return:	Non-negative on success/Negative on failure
 *
 * Programmer:	Quincey Koziol
 *		koziol@ncsa.uiuc.edu
 *		Feb 2 2005
 *
 *-------------------------------------------------------------------------
 */
herr_t
H5B2_cache_leaf_dest(H5F_t *f, H5B2_leaf_t *leaf)
{
    herr_t ret_value = SUCCEED;         /* Return value */

    FUNC_ENTER_NOAPI_NOINIT(H5B2_cache_leaf_dest)

    /*
     * Check arguments.
     */
    HDassert(f);
    HDassert(leaf);
    HDassert(leaf->hdr);

    /* If we're going to free the space on disk, the address must be valid */
    HDassert(!leaf->cache_info.free_file_space_on_destroy || H5F_addr_defined(leaf->cache_info.addr));

    /* Check for freeing file space for B-tree leaf node */
    if(leaf->cache_info.free_file_space_on_destroy) {
        /* Release the space on disk */
        /* (XXX: Nasty usage of internal DXPL value! -QAK) */
        if(H5MF_xfree(f, H5FD_MEM_BTREE, H5AC_dxpl_id, leaf->cache_info.addr, (hsize_t)leaf->hdr->node_size) < 0)
            HGOTO_ERROR(H5E_BTREE, H5E_CANTFREE, FAIL, "unable to free v2 B-tree leaf node")
    } /* end if */

    /* Set the B-tree header's file context for this operation */
    leaf->hdr->f = f;

    /* Release leaf's native key buffer */
    if(leaf->leaf_native)
        H5FL_FAC_FREE(leaf->hdr->node_info[0].nat_rec_fac, leaf->leaf_native);

    /* Decrement ref. count on B-tree header */
    if(H5B2_hdr_decr(leaf->hdr) < 0)
	HGOTO_ERROR(H5E_BTREE, H5E_CANTDEC, FAIL, "can't decrement ref. count on B-tree header")

    /* Free B-tree leaf node info */
    leaf = H5FL_FREE(H5B2_leaf_t, leaf);

done:
    FUNC_LEAVE_NOAPI(ret_value)
} /* end H5B2_cache_leaf_dest() */


/*-------------------------------------------------------------------------
 * Function:	H5B2_cache_leaf_clear
 *
 * Purpose:	Mark a B-tree leaf node in memory as non-dirty.
 *
 * Return:	Non-negative on success/Negative on failure
 *
 * Programmer:	Quincey Koziol
 *		koziol@ncsa.uiuc.edu
 *		Feb  2 2005
 *
 *-------------------------------------------------------------------------
 */
static herr_t
H5B2_cache_leaf_clear(H5F_t *f, H5B2_leaf_t *leaf, hbool_t destroy)
{
    herr_t ret_value = SUCCEED;

    FUNC_ENTER_NOAPI_NOINIT(H5B2_cache_leaf_clear)

    /*
     * Check arguments.
     */
    HDassert(leaf);

    /* Reset the dirty flag.  */
    leaf->cache_info.is_dirty = FALSE;

    if(destroy)
        if(H5B2_cache_leaf_dest(f, leaf) < 0)
	    HGOTO_ERROR(H5E_BTREE, H5E_CANTFREE, FAIL, "unable to destroy B-tree leaf node")

done:
    FUNC_LEAVE_NOAPI(ret_value)
} /* end H5B2_cache_leaf_clear() */


/*-------------------------------------------------------------------------
 * Function:	H5B2_cache_leaf_size
 *
 * Purpose:	Compute the size in bytes of a B-tree leaf node
 *		on disk, and return it in *size_ptr.  On failure,
 *		the value of *size_ptr is undefined.
 *
 * Return:	Non-negative on success/Negative on failure
 *
 * Programmer:	Quincey Koziol
 *		koziol@ncsa.uiuc.edu
 *		Feb 2 2005
 *
 *-------------------------------------------------------------------------
 */
static herr_t
H5B2_cache_leaf_size(const H5F_t UNUSED *f, const H5B2_leaf_t *leaf, size_t *size_ptr)
{
    FUNC_ENTER_NOAPI_NOINIT_NOFUNC(H5B2_cache_leaf_size)

    /* check arguments */
    HDassert(leaf);
    HDassert(leaf->hdr);
    HDassert(size_ptr);

    /* Set size value */
    *size_ptr = leaf->hdr->node_size;

    FUNC_LEAVE_NOAPI(SUCCEED)
} /* H5B2_cache_leaf_size() */
<|MERGE_RESOLUTION|>--- conflicted
+++ resolved
@@ -160,15 +160,9 @@
     uint32_t            computed_chksum; /* Computed metadata checksum value */
     H5WB_t              *wb = NULL;     /* Wrapped buffer for header data */
     uint8_t             hdr_buf[H5B2_HDR_BUF_SIZE]; /* Buffer for header */
-<<<<<<< HEAD
     uint8_t		*buf;           /* Pointer to header buffer */
-    uint8_t		*p;             /* Pointer into raw data buffer */
+    const uint8_t	*p;             /* Pointer into raw data buffer */
     H5B2_hdr_t		*ret_value;     /* Return value */
-=======
-    uint8_t		*hdr;           /* Pointer to header buffer */
-    const uint8_t	*p;             /* Pointer into raw data buffer */
-    H5B2_t		*ret_value;     /* Return value */
->>>>>>> 77038a81
 
     FUNC_ENTER_NOAPI_NOINIT(H5B2_cache_hdr_load)
 
@@ -234,11 +228,7 @@
     UINT32DECODE(p, stored_chksum);
 
     /* Sanity check */
-<<<<<<< HEAD
-    HDassert((size_t)(p - buf) == size);
-=======
-    HDassert((size_t)(p - (const uint8_t *)hdr) == size);
->>>>>>> 77038a81
+    HDassert((size_t)(p - (const uint8_t *)buf) == size);
 
     /* Compute checksum on entire header */
     computed_chksum = H5_checksum_metadata(buf, (size - H5B2_SIZEOF_CHKSUM), 0);
@@ -503,11 +493,7 @@
  * Purpose:	Loads a B-tree internal node from the disk.
  *
  * Return:	Success:	Pointer to a new B-tree internal node.
-<<<<<<< HEAD
- *		Failure:	NULL
-=======
  *              Failure:        NULL
->>>>>>> 77038a81
  *
  * Programmer:	Quincey Koziol
  *		koziol@ncsa.uiuc.edu
@@ -609,21 +595,13 @@
     } /* end for */
 
     /* Compute checksum on internal node */
-<<<<<<< HEAD
-    computed_chksum = H5_checksum_metadata(udata->hdr->page, (size_t)(p - udata->hdr->page), 0);
-=======
-    computed_chksum = H5_checksum_metadata(shared->page, (size_t)(p - (const uint8_t *)shared->page), 0);
->>>>>>> 77038a81
+    computed_chksum = H5_checksum_metadata(udata->hdr->page, (size_t)(p - (const uint8_t *)udata->hdr->page), 0);
 
     /* Metadata checksum */
     UINT32DECODE(p, stored_chksum);
 
     /* Sanity check parsing */
-<<<<<<< HEAD
-    HDassert((size_t)(p - udata->hdr->page) <= udata->hdr->node_size);
-=======
-    HDassert((size_t)(p - (const uint8_t *)shared->page) <= shared->node_size);
->>>>>>> 77038a81
+    HDassert((size_t)(p - (const uint8_t *)udata->hdr->page) <= udata->hdr->node_size);
 
     /* Verify checksum */
     if(stored_chksum != computed_chksum)
@@ -960,21 +938,13 @@
     } /* end for */
 
     /* Compute checksum on internal node */
-<<<<<<< HEAD
-    computed_chksum = H5_checksum_metadata(hdr->page, (size_t)(p - hdr->page), 0);
-=======
-    computed_chksum = H5_checksum_metadata(shared->page, (size_t)(p - (const uint8_t *)shared->page), 0);
->>>>>>> 77038a81
+    computed_chksum = H5_checksum_metadata(hdr->page, (size_t)(p - (const uint8_t *)hdr->page), 0);
 
     /* Metadata checksum */
     UINT32DECODE(p, stored_chksum);
 
     /* Sanity check parsing */
-<<<<<<< HEAD
-    HDassert((size_t)(p - hdr->page) <= hdr->node_size);
-=======
-    HDassert((size_t)(p - (const uint8_t *)shared->page) <= shared->node_size);
->>>>>>> 77038a81
+    HDassert((size_t)(p - (const uint8_t *)hdr->page) <= hdr->node_size);
 
     /* Verify checksum */
     if(stored_chksum != computed_chksum)
@@ -985,12 +955,8 @@
 
 done:
     if(!ret_value && leaf)
-<<<<<<< HEAD
         (void)H5B2_cache_leaf_dest(f, leaf);
-=======
-        (void)H5B2_cache_leaf_dest(f,leaf);
-
->>>>>>> 77038a81
+
     FUNC_LEAVE_NOAPI(ret_value)
 } /* H5B2_cache_leaf_load() */ /*lint !e818 Can't make udata a pointer to const */
 
