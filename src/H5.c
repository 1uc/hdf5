--- conflicted
+++ resolved
@@ -19,23 +19,9 @@
 /***********/
 /* Headers */
 /***********/
-<<<<<<< HEAD
-#include "H5private.h"          /* Generic Functions                    */
-#include "H5ACprivate.h"        /* Metadata cache                       */
-#include "H5CXprivate.h"        /* API Contexts                         */
-#include "H5Dprivate.h"         /* Datasets                             */
-#include "H5Eprivate.h"         /* Error handling                       */
-#include "H5FLprivate.h"        /* Free lists                           */
-#include "H5FSprivate.h"        /* File free space                      */
-#include "H5Lprivate.h"         /* Links                                */
-#include "H5MMprivate.h"        /* Memory management                    */
-#include "H5Pprivate.h"         /* Property lists                       */
-#include "H5SLprivate.h"        /* Skip lists                           */
-#include "H5Tprivate.h"         /* Datatypes                            */
-#include "H5FSprivate.h"        /* File free space                      */
-=======
 #include "H5private.h"          /* Generic Functions                        */
 #include "H5ACprivate.h"        /* Metadata cache                           */
+#include "H5CXprivate.h"        /* API Contexts                             */
 #include "H5Dprivate.h"         /* Datasets                                 */
 #include "H5Eprivate.h"         /* Error handling                           */
 #include "H5FLprivate.h"        /* Free lists                               */
@@ -45,8 +31,6 @@
 #include "H5Pprivate.h"         /* Property lists                           */
 #include "H5SLprivate.h"        /* Skip lists                               */
 #include "H5Tprivate.h"         /* Datatypes                                */
-#include "H5FSprivate.h"        /* File free space                          */
->>>>>>> 7aa4eb1b
 
 /****************/
 /* Local Macros */
@@ -943,7 +927,7 @@
     else
         ret_value = H5MM_malloc(size);
 
-    FUNC_LEAVE_API(ret_value)
+    FUNC_LEAVE_API_NOINIT(ret_value)
 } /* end H5allocate_memory() */
 
 @@ -982,7 +966,7 @@
 
     ret_value = H5MM_realloc(mem, size);
 
-    FUNC_LEAVE_API(ret_value)
+    FUNC_LEAVE_API_NOINIT(ret_value)
 } /* end H5resize_memory() */
 
 @@ -1008,7 +992,7 @@
     /* At this time, it is impossible for this to fail. */
     H5MM_xfree(mem);
 
-    FUNC_LEAVE_API(SUCCEED)
+    FUNC_LEAVE_API_NOINIT(SUCCEED)
 } /* end H5free_memory() */
 
 @@ -1026,20 +1010,19 @@
 herr_t
 H5is_library_threadsafe(hbool_t *is_ts)
 {
-    herr_t ret_value = SUCCEED;
-
     FUNC_ENTER_API_NOINIT
     H5TRACE1("e", "*b", is_ts);
 
     HDassert(is_ts);
  
+    /* At this time, it is impossible for this to fail. */
 #ifdef H5_HAVE_THREADSAFE
     *is_ts = TRUE;
 #else /* H5_HAVE_THREADSAFE */
     *is_ts = FALSE;
 #endif /* H5_HAVE_THREADSAFE */
 
-    FUNC_LEAVE_API(ret_value)
+    FUNC_LEAVE_API_NOINIT(SUCCEED)
 } /* end H5is_library_threadsafe() */
 
 