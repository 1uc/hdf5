--- conflicted
+++ resolved
@@ -1489,21 +1489,13 @@
             /* Convert the fill value */
             if(H5T_convert(tpath, type_id, type_id, (size_t)1, (size_t)0, (size_t)0, fill.buf, bkg_buf, H5AC_ind_dxpl_id) < 0) {
                 if(bkg_buf)
-<<<<<<< HEAD
-                    (void)H5FL_BLK_FREE(type_conv, bkg_buf);
-=======
                     bkg_buf = H5FL_BLK_FREE(type_conv, bkg_buf);
->>>>>>> 77038a81
                 HGOTO_ERROR(H5E_DATASET, H5E_CANTCONVERT, FAIL, "datatype conversion failed")
             } /* end if */
 
             /* Release the background buffer */
             if(bkg_buf)
-<<<<<<< HEAD
-                (void)H5FL_BLK_FREE(type_conv, bkg_buf);
-=======
                 bkg_buf = H5FL_BLK_FREE(type_conv, bkg_buf);
->>>>>>> 77038a81
         } /* end if */
     }  /* end if */
     else
